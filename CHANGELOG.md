--- conflicted
+++ resolved
@@ -13,12 +13,9 @@
 
 #### Changed
 
-<<<<<<< HEAD
 - Upgrade forced_phot dependency to v0.2 and force `use_numba=True` [#788](https://github.com/askap-vast/vast-pipeline/pull/788)
 - Remove bad forced photometry fits immediately after calculation, rather than after they've all been compiled into a single dataframe [#788](https://github.com/askap-vast/vast-pipeline/pull/788)
-=======
 - Optimise associations upload by dropping unnecessary columns prior to a large dataframe merge [#787](https://github.com/askap-vast/vast-pipeline/pull/787)
->>>>>>> 6b495044
 
 #### Fixed
 
@@ -31,11 +28,8 @@
 
 #### List of PRs
 
-<<<<<<< HEAD
 - [#788](https://github.com/askap-vast/vast-pipeline/pull/788): feat, fix: Speed up forced fitting code by using numba-fied forced_phot code and reordering some calculations
-=======
 - [#787](https://github.com/askap-vast/vast-pipeline/pull/787): fix: Optimise associations merge and minor variable name updates
->>>>>>> 6b495044
 - [#782](https://github.com/askap-vast/vast-pipeline/pull/782): fix: Fix processing config parameters not displaying in web interface
 - [#780](https://github.com/askap-vast/vast-pipeline/pull/780): docs: Fix incorrect zenodo links
 
