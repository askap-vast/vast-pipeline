# Change Log

All notable changes to this project will be documented in this file.

The format is based on [Keep a Changelog](https://keepachangelog.com/en/1.0.0/), with an added `List of PRs` section and links to the relevant PRs on the individal updates. This project adheres to [Semantic Versioning](https://semver.org/spec/v2.0.0.html).

## [Unreleased](https://github.com/askap-vast/vast-pipeline/compare/0.2.0...HEAD)

#### Added

- Added add image to existing run feature [#443](https://github.com/askap-vast/vast-pipeline/pull/443)
- Added basic regression tests [#425](https://github.com/askap-vast/vast-pipeline/pull/425)
- Added image length validation for config [#425](https://github.com/askap-vast/vast-pipeline/pull/425)

#### Changed

<<<<<<< HEAD
- Changed forced extraction name suffix to run id rather than datetime [#443](https://github.com/askap-vast/vast-pipeline/pull/443)
- Changed tests to run on smaller cutouts [#443](https://github.com/askap-vast/vast-pipeline/pull/443)
=======
- Dependabot: Bump ini from 1.3.5 to 1.3.8 [#436](https://github.com/askap-vast/vast-pipeline/pull/436)
>>>>>>> ce856bf0

#### Fixed

- Fixed basic association new sources created through relations [#443](https://github.com/askap-vast/vast-pipeline/pull/443)
- Fixed tests running pipeline multiple times [#443](https://github.com/askap-vast/vast-pipeline/pull/443)
- Fixed config files in tests [#430](https://github.com/askap-vast/vast-pipeline/pull/430)
- Fixed sources table on measurement detail page [#429](https://github.com/askap-vast/vast-pipeline/pull/429).
- Fixed missing meta columns in parallel association [#427](https://github.com/askap-vast/vast-pipeline/pull/427).

#### Removed

#### List of PRs

<<<<<<< HEAD
- [#443](https://github.com/askap-vast/vast-pipeline/pull/443) feat, fix: Adds the ability to add images to an existing run.
=======
- [#436](https://github.com/askap-vast/vast-pipeline/pull/436) dep: Bump ini from 1.3.5 to 1.3.8.
>>>>>>> ce856bf0
- [#430](https://github.com/askap-vast/vast-pipeline/pull/430) fix: Test config files.
- [#425](https://github.com/askap-vast/vast-pipeline/pull/425) feat: Basic regression tests.
- [#429](https://github.com/askap-vast/vast-pipeline/pull/429) fix: Fixed sources table on measurement detail page.
- [#427](https://github.com/askap-vast/vast-pipeline/pull/427) fix: Fixed missing meta columns in parallel association.

## [0.2.0](https://github.com/askap-vast/vast-pipeline/releases/0.2.0) (2020-11-30)

#### Added

- Added a check in the UI running that the job is not already running or queued [#421](https://github.com/askap-vast/vast-pipeline/pull/421).
- Added the deletion of all parquet and arrow files upon a re-run [#421](https://github.com/askap-vast/vast-pipeline/pull/421).
- Added source selection by name or ID on source query page [#401](https://github.com/askap-vast/vast-pipeline/pull/401).
- Added test cases [#412](https://github.com/askap-vast/vast-pipeline/pull/412)
- Added [askap-vast/forced_phot](https://github.com/askap-vast/forced_phot) to pip requirements [#408](https://github.com/askap-vast/vast-pipeline/pull/408).
- Added pipeline configuration parameter, `SOURCE_AGGREGATE_PAIR_METRICS_MIN_ABS_VS`, to filter measurement pairs before calculating aggregate metrics [#407](https://github.com/askap-vast/vast-pipeline/pull/407).
- Added custom 404.html and 500.html templates for error pages [#415](https://github.com/askap-vast/vast-pipeline/pull/415)
- Added ability to export measurement_pairs.parqyet as an arrow file [#393](https://github.com/askap-vast/vast-pipeline/pull/393).
- Added new fields to detail pages and source and measurement tables [#406](https://github.com/askap-vast/vast-pipeline/pull/406).
- Added new fields to source query page (island flux ratio, min and max fluxes) [#406](https://github.com/askap-vast/vast-pipeline/pull/406).
- Added min, max flux values to sources and agg min island flux ratio field [#406](https://github.com/askap-vast/vast-pipeline/pull/406).
- Added island flux ratio column to measurements, component flux divided by total island flux (peak and int) [#406](https://github.com/askap-vast/vast-pipeline/pull/406).
- Added a maximum number of images for runs through the UI [#404](https://github.com/askap-vast/vast-pipeline/pull/404).
- Added the ability to run a pipeline run through the UI [#404](https://github.com/askap-vast/vast-pipeline/pull/404).
- Added `Queued` status to the list of pipeline run statuses [#404](https://github.com/askap-vast/vast-pipeline/pull/404).
- Added the dependancy `django-q` that enables scheduled tasks to be processed [#404](https://github.com/askap-vast/vast-pipeline/pull/404).
- Added source tagging [#396](https://github.com/askap-vast/vast-pipeline/pull/396).
- Added link to measurement table from the lightcurve to source detail page [#387](https://github.com/askap-vast/vast-pipeline/pull/387).
- Added 'epoch based' parameter to pipeline run detail page [#387](https://github.com/askap-vast/vast-pipeline/pull/387).
- Adds basic commenting functionality for sources, measurements, images, and runs [#368](https://github.com/askap-vast/vast-pipeline/pull/368).
- Custom CSS now processed with Sass: Bootstrap and sb-admin-2 theme are compiled into a single stylesheet [#370](https://github.com/askap-vast/vast-pipeline/pull/370).
- Added `vast_pipeline/pipeline/generators.py` which contains generator functions [#382](https://github.com/askap-vast/vast-pipeline/pull/382).
- Range and NaN check on new source analysis to match forced extraction [#374](https://github.com/askap-vast/vast-pipeline/pull/374).
- Added the ability for the pipeline to read in groups of images which are defined as a single `epoch` [#277](https://github.com/askap-vast/vast-pipeline/pull/277).
- Added the ability of the pipeline to remove duplicated measurements from an epoch [#277](https://github.com/askap-vast/vast-pipeline/pull/277).
- Added option to control separation measurements which are defined as a duplicate [#277](https://github.com/askap-vast/vast-pipeline/pull/277).
- Added the ability of the pipeline to separate images to associate into unique sky region groups [#277](https://github.com/askap-vast/vast-pipeline/pull/277).
- Added option to perform assocication of separate sky region groups in parallel [#277](https://github.com/askap-vast/vast-pipeline/pull/277).
- Added new options to webinterface pipeline run creation [#277](https://github.com/askap-vast/vast-pipeline/pull/277).
- Added `epoch_based` column run model [#277](https://github.com/askap-vast/vast-pipeline/pull/277).
- Added links to tables and postage stamps on source detail page [#379](https://github.com/askap-vast/vast-pipeline/pull/379).
- Updates image `background_path` from current run when not originally provided [#377](https://github.com/askap-vast/vast-pipeline/pull/377).
- Added csv export button to datatables on webinterface [#363](https://github.com/askap-vast/vast-pipeline/pull/363).
- Added support for Excel export button to datatables on webinterface (waiting on datatables buttons fix) [#363](https://github.com/askap-vast/vast-pipeline/pull/363).
- Added column visibility button to datatables on webinterface [#363](https://github.com/askap-vast/vast-pipeline/pull/363).
- Added dependancy datatables-buttons 1.6.4 [#363](https://github.com/askap-vast/vast-pipeline/pull/363).
- Added dependancy jszip (required for Excel export) [#363](https://github.com/askap-vast/vast-pipeline/pull/363).
- Adds `n_selavy_measurements` and `n_forced_measurements` to run model [#362](https://github.com/askap-vast/vast-pipeline/pull/362).
- Adds steps to populate new measurement count fields in pipeline run [#362](https://github.com/askap-vast/vast-pipeline/pull/362).
- Source order from the query is preserved on source detail view [#364](https://github.com/askap-vast/vast-pipeline/pull/364).
- Setting `HOME_DATA_DIR` to specify a directory relative to the user's home directory to scan for FITS and text files to use in a Run initialised with the UI [#361](https://github.com/askap-vast/vast-pipeline/pull/361).
- Adds a node graph to accompany the lightcurve that shows which measurement pairs exceed the default variability metric thresholds (`Vs >= 4.3`, `|m| >= 0.26`) [#305](https://github.com/askap-vast/vast-pipeline/pull/305).
- Adds the `MeasurementPair` model to store two variability metrics for each flux type: Vs, the t-statistic; and m, the modulation index. The maximum of these metrics are also added to the `Source` model for joinless queries. These metrics are calculated during the pipeline run [#305](https://github.com/askap-vast/vast-pipeline/pull/305).
- Adds radio buttons to change the lightcurve data points between peak and integrated fluxes [#305](https://github.com/askap-vast/vast-pipeline/pull/305).
- Fills out information on all webinterface detail pages [#345](https://github.com/askap-vast/vast-pipeline/pull/345).
- Adds frequency information the measurements and images webinterface tables. [#345](https://github.com/askap-vast/vast-pipeline/pull/345).
- Adds celestial plot and tables to webinterface pipeline detail page [#345](https://github.com/askap-vast/vast-pipeline/pull/345).
- Adds useful links to webinterface navbar [#345](https://github.com/askap-vast/vast-pipeline/pull/345).
- Adds tool tips to webinterface source query [#345](https://github.com/askap-vast/vast-pipeline/pull/345).
- Adds hash reading to webinterface source query to allow filling from URL hash parameters [#345](https://github.com/askap-vast/vast-pipeline/pull/345).
- Add links to number cards on webinterface [#345](https://github.com/askap-vast/vast-pipeline/pull/345).
- Added home icon on hover on webinterface [#345](https://github.com/askap-vast/vast-pipeline/pull/345).
- Added copy-to-clipboard functionality on coordinates on webinterface [#345](https://github.com/askap-vast/vast-pipeline/pull/345).

#### Changed

- Renamed 'alert-wrapper' container to 'toast-wrapper' [#419](https://github.com/askap-vast/vast-pipeline/pull/419).
- Changed alerts to use the Bootstrap toasts system [#419](https://github.com/askap-vast/vast-pipeline/pull/419).
- Bumped some npm package versions to address dependabot security alerts [#411](https://github.com/askap-vast/vast-pipeline/pull/411).
- Images table on pipeline run detail page changed to order by datetime by default [#417](https://github.com/askap-vast/vast-pipeline/pull/417).
- Changed config argument `CREATE_MEASUREMENTS_ARROW_FILE` -> `CREATE_MEASUREMENTS_ARROW_FILES` [#393](https://github.com/askap-vast/vast-pipeline/pull/393).
- Naming of average flux query fields to account for other min max flux fields [#406](https://github.com/askap-vast/vast-pipeline/pull/406).
- Expanded `README.md` to include `DjangoQ` and UI job scheduling information [#404](https://github.com/askap-vast/vast-pipeline/pull/404).
- Shifted alerts location to the top right [#404](https://github.com/askap-vast/vast-pipeline/pull/404).
- Log file card now expanded by default on pipeline run detail page [#404](https://github.com/askap-vast/vast-pipeline/pull/404).
- Changed user comments on source detail pages to incorporate tagging feature [#396](https://github.com/askap-vast/vast-pipeline/pull/396).
- Updated RACS HiPS URL in Aladin [#399](https://github.com/askap-vast/vast-pipeline/pull/399).
- Changed home page changelog space to welcome/help messages [#387](https://github.com/askap-vast/vast-pipeline/pull/387).
- The `comment` field in the Run model has been renamed to `description`. A `comment` many-to-many relationship was added to permit user comments on Run instances [#368](https://github.com/askap-vast/vast-pipeline/pull/368).
- Moved sb-admin-2 Bootstrap theme static assets to NPM package dependency [#370](https://github.com/askap-vast/vast-pipeline/pull/370).
- Refactored bulk uploading to use iterable generator objects [#382](https://github.com/askap-vast/vast-pipeline/pull/382).
- Updated validation of config file to check that all options are present and valid [#373](https://github.com/askap-vast/vast-pipeline/pull/373).
- Rewritten relation functions to improve speed [#307](https://github.com/askap-vast/vast-pipeline/pull/307).
- Minor changes to association to increase speed [#307](https://github.com/askap-vast/vast-pipeline/pull/307).
- Changes to decrease memory usage during the calculation of the ideal coverage dataframe [#307](https://github.com/askap-vast/vast-pipeline/pull/307).
- Updated the `get_src_skyregion_merged_df` logic to account for epochs [#277](https://github.com/askap-vast/vast-pipeline/pull/277).
- Updated the job creation modal layout [#277](https://github.com/askap-vast/vast-pipeline/pull/277).
- Bumped datatables-buttons to 1.6.5 and enabled excel export buttton [#380](https://github.com/askap-vast/vast-pipeline/pull/380).
- Bumped datatables to 1.10.22 [#363](https://github.com/askap-vast/vast-pipeline/pull/363).
- Changed `dom` layout on datatables [#363](https://github.com/askap-vast/vast-pipeline/pull/363).
- Changed external results table pagination buttons on source detail webinterface page pagination to include less numbers to avoid overlap [#363](https://github.com/askap-vast/vast-pipeline/pull/363).
- Changes measurement counts view on website to use new model parameters [#362](https://github.com/askap-vast/vast-pipeline/pull/362).
- Lightcurve plot now generated using Bokeh [#305](https://github.com/askap-vast/vast-pipeline/pull/305).
- Multiple changes to webinterface page layouts [#345](https://github.com/askap-vast/vast-pipeline/pull/345).
- Changes source names to the format `ASKAP_hhmmss.ss(+/-)ddmmss.ss` [#345](https://github.com/askap-vast/vast-pipeline/pull/345).
- Simplified webinterface navbar [#345](https://github.com/askap-vast/vast-pipeline/pull/345).
- Excludes sources and pipeline runs from being listed in the source query page that are not complete on the webinterface [#345](https://github.com/askap-vast/vast-pipeline/pull/345).
- Clarifies number of measurements on webinterface detail pages [#345](https://github.com/askap-vast/vast-pipeline/pull/345).
- Changed `N.A.` labels to `N/A` on the webinterface [#345](https://github.com/askap-vast/vast-pipeline/pull/345).

#### Fixed

- Fixed pipeline run DB loading in command line runpipeline command [#401](https://github.com/askap-vast/vast-pipeline/pull/401).
- Fixed nodejs version [#412](https://github.com/askap-vast/vast-pipeline/pull/412)
- Fixed npm start failure [#412](https://github.com/askap-vast/vast-pipeline/pull/412)
- All queries using the 2-epoch metric `Vs` now operate on `abs(Vs)`. The original `Vs` stored in MeasurementPair objects is still signed [#407](https://github.com/askap-vast/vast-pipeline/pull/407).
- Changed aggregate 2-epoch metric calculation for Source objects to ensure they come from the same pair [#407](https://github.com/askap-vast/vast-pipeline/pull/407).
- Fixed new sources rms measurement returns when no measurements are valid [#417](https://github.com/askap-vast/vast-pipeline/pull/417).
- Fixed measuring rms values from selavy created NAXIS=3 FITS images [#417](https://github.com/askap-vast/vast-pipeline/pull/417).
- Fixed rms value calculation in non-cluster forced extractions [#402](https://github.com/askap-vast/vast-pipeline/pull/402).
- Increase request limit for gunicorn [#398](https://github.com/askap-vast/vast-pipeline/pull/398).
- Fixed max source Vs metric to being an absolute value [#391](https://github.com/askap-vast/vast-pipeline/pull/391).
- Fixed misalignment of lightcurve card header text and the flux type radio buttons [#386](https://github.com/askap-vast/vast-pipeline/pull/386).
- Fixes incorrently named GitHub `social-auth` settings variable that prevented users from logging in with GitHub [#372](https://github.com/askap-vast/vast-pipeline/pull/372).
- Fixes webinterface navbar overspill at small sizes [#345](https://github.com/askap-vast/vast-pipeline/pull/345).
- Fixes webinterface favourite source table [#345](https://github.com/askap-vast/vast-pipeline/pull/345).

#### Removed

- Removed/Disabled obsolete test cases[#412](https://github.com/askap-vast/vast-pipeline/pull/412)
- Removed `vast_pipeline/pipeline/forced_phot.py` [#408](https://github.com/askap-vast/vast-pipeline/pull/408).
- Removed 'selavy' from homepage measurements count label [#391](https://github.com/askap-vast/vast-pipeline/pull/391).
- Removed leftover `pipeline/plots.py` file [#391](https://github.com/askap-vast/vast-pipeline/pull/391).
- Removed `static/css/pipeline.css`, this file is now produced by compiling the Sass (`scss/**/*.scss`) files with Gulp [#370](https://github.com/askap-vast/vast-pipeline/pull/370).
- Removed any storage of `meas_dj_obj` or `src_dj_obj` in the pipeline [#382](https://github.com/askap-vast/vast-pipeline/pull/382).
- Removed `static/vendor/chart-js` package [#305](https://github.com/askap-vast/vast-pipeline/pull/305).
- Removed `static/css/collapse-box.css`, content moved to `pipeline.css` [#345](https://github.com/askap-vast/vast-pipeline/pull/345).

#### List of PRs

- [#421](https://github.com/askap-vast/vast-pipeline/pull/421) feat: Delete output files on re-run & UI run check.
- [#401](https://github.com/askap-vast/vast-pipeline/pull/401) feat: Added source selection by name or id to query page.
- [#412](https://github.com/askap-vast/vast-pipeline/pull/412) feat: added some unit tests.
- [#419](https://github.com/askap-vast/vast-pipeline/pull/419) feat: Update alerts to use toasts.
- [#408](https://github.com/askap-vast/vast-pipeline/pull/408) feat: use forced_phot dependency instead of copied code.
- [#407](https://github.com/askap-vast/vast-pipeline/pull/407) fix, model: modified 2-epoch metric calculation.
- [#411](https://github.com/askap-vast/vast-pipeline/pull/411) fix: updated npm deps to fix security vulnerabilities.
- [#415](https://github.com/askap-vast/vast-pipeline/pull/415) feat: Added custom 404 and 500 templates.
- [#393](https://github.com/askap-vast/vast-pipeline/pull/393) feat: Added measurement_pairs arrow export.
- [#406](https://github.com/askap-vast/vast-pipeline/pull/406) feat, model: Added island flux ratio columns.
- [#402](https://github.com/askap-vast/vast-pipeline/pull/402) fix: Fixed rms value calculation in non-cluster forced extractions.
- [#404](https://github.com/askap-vast/vast-pipeline/pull/404) feat, dep, model: Completed schedule pipe run.
- [#396](https://github.com/askap-vast/vast-pipeline/pull/396) feat: added source tagging.
- [#398](https://github.com/askap-vast/vast-pipeline/pull/398) fix: gunicorn request limit
- [#399](https://github.com/askap-vast/vast-pipeline/pull/399) fix: Updated RACS HiPS path.
- [#391](https://github.com/askap-vast/vast-pipeline/pull/391) fix: Vs metric fix and removed pipeline/plots.py.
- [#387](https://github.com/askap-vast/vast-pipeline/pull/387) feat: Minor website updates.
- [#386](https://github.com/askap-vast/vast-pipeline/pull/386) fix: fix lightcurve header floats.
- [#368](https://github.com/askap-vast/vast-pipeline/pull/368) feat: vast-candidates merger: Add user commenting
- [#370](https://github.com/askap-vast/vast-pipeline/pull/370) feat: moved sb-admin-2 assets to dependencies.
- [#382](https://github.com/askap-vast/vast-pipeline/pull/380) feat: Refactored bulk uploading of objects.
- [#374](https://github.com/askap-vast/vast-pipeline/pull/374) feat, fix: Bring new source checks inline with forced extraction.
- [#373](https://github.com/askap-vast/vast-pipeline/pull/373) fix: Check all options are valid and present in validate_cfg.
- [#307](https://github.com/askap-vast/vast-pipeline/pull/307) feat: Improve relation functions and general association speed ups.
- [#277](https://github.com/askap-vast/vast-pipeline/pull/277) feat,model: Parallel and epoch based association.
- [#380](https://github.com/askap-vast/vast-pipeline/pull/380) feat, dep: Enable Excel export button.
- [#379](https://github.com/askap-vast/vast-pipeline/pull/372) feat: Add links to source detail template.
- [#377](https://github.com/askap-vast/vast-pipeline/pull/377) fix: Update image bkg path when not originally provided.
- [#363](https://github.com/askap-vast/vast-pipeline/pull/363) feat, dep: Add export and column visibility buttons to tables.
- [#362](https://github.com/askap-vast/vast-pipeline/pull/362) feat, model: Added number of measurements to Run DB model.
- [#364](https://github.com/askap-vast/vast-pipeline/pull/361) feat: preserve source query order on detail view.
- [#361](https://github.com/askap-vast/vast-pipeline/pull/361) feat, fix: restrict home dir scan to specified directory.
- [#372](https://github.com/askap-vast/vast-pipeline/pull/372) fix: fix social auth scope setting name.
- [#305](https://github.com/askap-vast/vast-pipeline/pull/305) feat: 2 epoch metrics
- [#345](https://github.com/askap-vast/vast-pipeline/pull/345) feat, fix: Website improvements.

## [0.1.0](https://github.com/askap-vast/vast-pipeline/releases/0.1.0) (2020-09-27)

First release of the Vast Pipeline. This was able to process 707 images (EPOCH01 to EPOCH11x) on a machine with 64 GB of RAM.

#### List of PRs

- [#347](https://github.com/askap-vast/vast-pipeline/pull/347) feat: Towards first release
- [#354](https://github.com/askap-vast/vast-pipeline/pull/354) fix, model: Updated Band model fields to floats
- [#346](https://github.com/askap-vast/vast-pipeline/pull/346) fix: fix JS9 overflow in measurement detail view
- [#349](https://github.com/askap-vast/vast-pipeline/pull/349) dep: Bump lodash from 4.17.15 to 4.17.20
- [#348](https://github.com/askap-vast/vast-pipeline/pull/348) dep: Bump django from 3.0.5 to 3.0.7 in /requirements
- [#344](https://github.com/askap-vast/vast-pipeline/pull/344) fix: fixed aladin init for all pages
- [#340](https://github.com/askap-vast/vast-pipeline/pull/340) break: rename pipeline folder to vast_pipeline
- [#342](https://github.com/askap-vast/vast-pipeline/pull/342) fix: Hotfix - fixed parquet path on job detail view
- [#336](https://github.com/askap-vast/vast-pipeline/pull/336) feat: Simbad/NED async cone search
- [#284](https://github.com/askap-vast/vast-pipeline/pull/284) fix: Update Aladin surveys with RACS and VAST
- [#333](https://github.com/askap-vast/vast-pipeline/pull/333) feat: auth to GitHub org, add logging and docstring
- [#325](https://github.com/askap-vast/vast-pipeline/pull/325) fix, feat: fix forced extraction using Dask bags backend
- [#334](https://github.com/askap-vast/vast-pipeline/pull/334) doc: better migration management explanation
- [#332](https://github.com/askap-vast/vast-pipeline/pull/332) fix: added clean to build task, removed commented lines
- [#322](https://github.com/askap-vast/vast-pipeline/pull/322) fix, model: add unique to image name, remove timestamp from image folder
- [#321](https://github.com/askap-vast/vast-pipeline/pull/321) feat: added css and js sourcemaps
- [#314](https://github.com/askap-vast/vast-pipeline/pull/314) feat: query form redesign, sesame resolver, coord validator
- [#318](https://github.com/askap-vast/vast-pipeline/pull/318) feat: Suppress astropy warnings
- [#317](https://github.com/askap-vast/vast-pipeline/pull/317) fix: Forced photometry fixes for #298 and #312
- [#316](https://github.com/askap-vast/vast-pipeline/pull/316) fix: fix migration file 0001_initial.py
- [#310](https://github.com/askap-vast/vast-pipeline/pull/310) fix: Fix run detail number of measurements display
- [#309](https://github.com/askap-vast/vast-pipeline/pull/309) fix: Added JS9 overlay filters and changed JS9 overlay behaviour on sources and measurements
- [#303](https://github.com/askap-vast/vast-pipeline/pull/303) fix: Fix write config feedback and validation
- [#306](https://github.com/askap-vast/vast-pipeline/pull/306) feat: Add config validation checks
- [#302](https://github.com/askap-vast/vast-pipeline/pull/302) fix: Fix RA correction for d3 celestial
- [#300](https://github.com/askap-vast/vast-pipeline/pull/300) fix: increase line limit for gunicorn server
- [#299](https://github.com/askap-vast/vast-pipeline/pull/299) fix: fix admin "view site" redirect
- [#294](https://github.com/askap-vast/vast-pipeline/pull/294) fix: Make lightcurves start at zero
- [#268](https://github.com/askap-vast/vast-pipeline/pull/268) feat: Production set up with static files and command
- [#291](https://github.com/askap-vast/vast-pipeline/pull/291) fix: Bug fix for forced_photom cluster allow_nan
- [#289](https://github.com/askap-vast/vast-pipeline/pull/289) fix: Fix broken UI run creation
- [#287](https://github.com/askap-vast/vast-pipeline/pull/287) fix: Fix forced measurement parquet files write
- [#286](https://github.com/askap-vast/vast-pipeline/pull/286) fix: compile JS9 without helper option
- [#285](https://github.com/askap-vast/vast-pipeline/pull/285) fix: Fix removing forced parquet and clear images from piperun<|MERGE_RESOLUTION|>--- conflicted
+++ resolved
@@ -14,12 +14,10 @@
 
 #### Changed
 
-<<<<<<< HEAD
 - Changed forced extraction name suffix to run id rather than datetime [#443](https://github.com/askap-vast/vast-pipeline/pull/443)
 - Changed tests to run on smaller cutouts [#443](https://github.com/askap-vast/vast-pipeline/pull/443)
-=======
 - Dependabot: Bump ini from 1.3.5 to 1.3.8 [#436](https://github.com/askap-vast/vast-pipeline/pull/436)
->>>>>>> ce856bf0
+
 
 #### Fixed
 
@@ -33,11 +31,8 @@
 
 #### List of PRs
 
-<<<<<<< HEAD
 - [#443](https://github.com/askap-vast/vast-pipeline/pull/443) feat, fix: Adds the ability to add images to an existing run.
-=======
 - [#436](https://github.com/askap-vast/vast-pipeline/pull/436) dep: Bump ini from 1.3.5 to 1.3.8.
->>>>>>> ce856bf0
 - [#430](https://github.com/askap-vast/vast-pipeline/pull/430) fix: Test config files.
 - [#425](https://github.com/askap-vast/vast-pipeline/pull/425) feat: Basic regression tests.
 - [#429](https://github.com/askap-vast/vast-pipeline/pull/429) fix: Fixed sources table on measurement detail page.
