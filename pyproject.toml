[tool.poetry]
name = "vast-pipeline"
<<<<<<< HEAD
version = "v1.1.1-dev"
=======
version = "v1.2.0"
>>>>>>> 72869a85
description = "Vast Pipeline code base for processing and analysing telescope images from the Square Kilometre Pathfinder"
authors = ["The VAST Development Team"]
license = "MIT"

[tool.poetry.dependencies]
python = ">=3.8.0,<3.11"
astropy = "^5.0"
astroquery = "^0.4.4"
bokeh = "2.4.2" # must align with @bokeh/bokehjs version in package.json
cloudpickle = "^1.5.0"
dask = {extras = ["dataframe"], version = "^2022.1.0,<2022.4.2"}
dill = "^0.3.3"
Django = "^3.2.13"
django-crispy-forms = "^1.9.2"
django-environ = "^0.4.5"
djangorestframework = "^3.11.0"
djangorestframework-datatables = "0.5.1"
django-q = "^1.3.3"
django-tagulous = "^1.1.0"
Jinja2 = "^3.0.3"
networkx = "^2.4"
numpy = ">=1.18.1,<1.23"
pandas = "^1.2.0"
psutil = "^5.7.0"
psycopg2 = "^2.8.4"
pyarrow = "^7.0"
scipy = "^1.6.0"
social-auth-app-django = "^3.1.0"
social-auth-core = "^3.3.3"
sqlalchemy = "^1.3.11"
whitenoise = "^5.2.0"
gevent = { version = "^21.1.2", optional = true }
gunicorn = { version = "^20.0.4", optional = true }
forced-phot = { git = "https://github.com/askap-vast/forced_phot.git" }
strictyaml = "^1.6.2"
colorcet = "^2.0.6"
matplotlib = "^3.5.0"
holoviews = "^1.14.7"
datashader = "^0.14"
channels = "^3.0.4"
param = "<2.0.0"

[tool.poetry.dev-dependencies]
mkdocs-material = "^9.4"
mkdocstrings = {extras = ["python"], version = "^0.25.0"}
mkdocs-minify-plugin = "^0"
mkdocs-material-extensions = "^1.0.1"
mkdocs-gen-files = "^0"
pygraphviz = "^1.7"
ipdb = "^0.13.6"
ipython = "^7.31.1"
pip-tools = "^5.5.0"
tabulate = "^0.8.9"
django-debug-toolbar = "^3.2"
flake8 = "^3.9.0"
mypy = "^0.910"
black = "^20.8b1"
django-extensions = "^3.1.1"
rope = "^0.18.0"
django-stubs = "^1.9.0"
lightgallery = "^0"
mkdocs-git-revision-date-localized-plugin = "^0"
mike = "^1.1.2"
markdown = "3.3.7"

[tool.poetry.extras]
prod = ["gevent", "gunicorn"]

[tool.mypy]
plugins = ["mypy_django_plugin.main"]

[tool.django-stubs]
django_settings_module = "webinterface.settings"

[build-system]
requires = ["poetry-core>=1.0.0"]
build-backend = "poetry.core.masonry.api"<|MERGE_RESOLUTION|>--- conflicted
+++ resolved
@@ -1,10 +1,6 @@
 [tool.poetry]
 name = "vast-pipeline"
-<<<<<<< HEAD
-version = "v1.1.1-dev"
-=======
-version = "v1.2.0"
->>>>>>> 72869a85
+version = "v1.2.0-dev"
 description = "Vast Pipeline code base for processing and analysing telescope images from the Square Kilometre Pathfinder"
 authors = ["The VAST Development Team"]
 license = "MIT"
