--- conflicted
+++ resolved
@@ -1,4 +1,3 @@
-<<<<<<< HEAD
 let aladin;  // put the Aladin instance in the global scope
 $('#externalResultsTable')
     // wait until the external search results table has fully loaded to ensure Aladin Lite
@@ -10,7 +9,80 @@
         aladin.gotoPosition(aladinConf.aladin_ra , aladinConf.aladin_dec);
         var sumss = aladin.createImageSurvey('SUMSS', 'SUMSS', 'https://alasky.u-strasbg.fr/SUMSS', 'equatorial', 6, {imgFormat: 'png'});
         var nvss = aladin.createImageSurvey('NVSS', 'NVSS', 'https://alasky.u-strasbg.fr/NVSS/intensity/', 'equatorial', 5, {imgFormat: 'jpg'});
-        let survey = (aladinConf.aladin_dec < -40) ? sumss : nvss;
+        var racs = aladin.createImageSurvey('RACS', 'RACS', 'https://www.atnf.csiro.au/people/Emil.Lenc/HiPS/RACS_I1/', 'equatorial', 8, {imgFormat: 'png'});
+        var vast_epoch_01 = aladin.createImageSurvey(
+            'VAST Pilot 1', 'VAST Pilot 1', 'https://www.atnf.csiro.au/people/Emil.Lenc/HiPS/VAST1_I4', 'equatorial', 6, {imgFormat: 'png'}
+        );
+        var vast_epoch_01_v = aladin.createImageSurvey(
+            'VAST Pilot 1 (Stokes V)', 'VAST Pilot 1  (Stokes V)', 'https://www.atnf.csiro.au/people/Emil.Lenc/HiPS/VAST1_V4', 'equatorial', 6, {imgFormat: 'png'}
+        );
+        var vast_epoch_02 = aladin.createImageSurvey(
+            'VAST Pilot 2', 'VAST Pilot 2', 'https://www.atnf.csiro.au/people/Emil.Lenc/HiPS/VAST2_I4', 'equatorial', 6, {imgFormat: 'png'}
+        );
+        var vast_epoch_02_v = aladin.createImageSurvey(
+            'VAST Pilot 2 (Stokes V)', 'VAST Pilot 2 (Stokes V)', 'https://www.atnf.csiro.au/people/Emil.Lenc/HiPS/VAST2_V4', 'equatorial', 6, {imgFormat: 'png'}
+        );
+        var vast_epoch_03x = aladin.createImageSurvey(
+            'VAST Pilot 3x', 'VAST Pilot 3x', 'https://www.atnf.csiro.au/people/Emil.Lenc/HiPS/VAST3x_I4', 'equatorial', 6, {imgFormat: 'png'}
+        );
+        var vast_epoch_03x_v = aladin.createImageSurvey(
+            'VAST Pilot 3x (Stokes V)', 'VAST Pilot 3x (Stokes V)', 'https://www.atnf.csiro.au/people/Emil.Lenc/HiPS/VAST3x_V4', 'equatorial', 6, {imgFormat: 'png'}
+        );
+        var vast_epoch_04x = aladin.createImageSurvey(
+            'VAST Pilot 4x', 'VAST Pilot 4x', 'https://www.atnf.csiro.au/people/Emil.Lenc/HiPS/VAST4x_I4', 'equatorial', 6, {imgFormat: 'png'}
+        );
+        var vast_epoch_04x_v = aladin.createImageSurvey(
+            'VAST Pilot 4x (Stokes V)', 'VAST Pilot 4x (Stokes V)', 'https://www.atnf.csiro.au/people/Emil.Lenc/HiPS/VAST4x_V4', 'equatorial', 6, {imgFormat: 'png'}
+        );
+        var vast_epoch_05x = aladin.createImageSurvey(
+            'VAST Pilot 5x', 'VAST Pilot 5x', 'https://www.atnf.csiro.au/people/Emil.Lenc/HiPS/VAST5x_I4', 'equatorial', 6, {imgFormat: 'png'}
+        );
+        var vast_epoch_05x_v = aladin.createImageSurvey(
+            'VAST Pilot 5x (Stokes V)', 'VAST Pilot 5x (Stokes V)', 'https://www.atnf.csiro.au/people/Emil.Lenc/HiPS/VAST5x_V4', 'equatorial', 6, {imgFormat: 'png'}
+        );
+        var vast_epoch_06x = aladin.createImageSurvey(
+            'VAST Pilot 6x', 'VAST Pilot 6x', 'https://www.atnf.csiro.au/people/Emil.Lenc/HiPS/VAST6x_I4', 'equatorial', 6, {imgFormat: 'png'}
+        );
+        var vast_epoch_06x_v = aladin.createImageSurvey(
+            'VAST Pilot 6x (Stokes V)', 'VAST Pilot 6x (Stokes V)', 'https://www.atnf.csiro.au/people/Emil.Lenc/HiPS/VAST6x_V4', 'equatorial', 6, {imgFormat: 'png'}
+        );
+        var vast_epoch_07x = aladin.createImageSurvey(
+            'VAST Pilot 7x', 'VAST Pilot 7x', 'https://www.atnf.csiro.au/people/Emil.Lenc/HiPS/VAST7x_I4', 'equatorial', 6, {imgFormat: 'png'}
+        );
+        var vast_epoch_07x_v = aladin.createImageSurvey(
+            'VAST Pilot 7x (Stokes V)', 'VAST Pilot 7x (Stokes V)', 'https://www.atnf.csiro.au/people/Emil.Lenc/HiPS/VAST7x_V4', 'equatorial', 6, {imgFormat: 'png'}
+        );
+        var vast_epoch_08 = aladin.createImageSurvey(
+            'VAST Pilot 8', 'VAST Pilot 8', 'https://www.atnf.csiro.au/people/Emil.Lenc/HiPS/VAST8_I4', 'equatorial', 6, {imgFormat: 'png'}
+        );
+        var vast_epoch_08_v = aladin.createImageSurvey(
+            'VAST Pilot 8 (Stokes V)', 'VAST Pilot 8 (Stokes V)', 'https://www.atnf.csiro.au/people/Emil.Lenc/HiPS/VAST8_V4', 'equatorial', 6, {imgFormat: 'png'}
+        );
+        var vast_epoch_09 = aladin.createImageSurvey(
+            'VAST Pilot 9', 'VAST Pilot 9', 'https://www.atnf.csiro.au/people/Emil.Lenc/HiPS/VAST9_I4', 'equatorial', 6, {imgFormat: 'png'}
+        );
+        var vast_epoch_09_v = aladin.createImageSurvey(
+            'VAST Pilot 9 (Stokes V)', 'VAST Pilot 9 (Stokes V)', 'https://www.atnf.csiro.au/people/Emil.Lenc/HiPS/VAST9_V4', 'equatorial', 6, {imgFormat: 'png'}
+        );
+        var vast_epoch_10x = aladin.createImageSurvey(
+            'VAST Pilot 10x', 'VAST Pilot 10x', 'https://www.atnf.csiro.au/people/Emil.Lenc/HiPS/VAST10x_I4', 'equatorial', 6, {imgFormat: 'png'}
+        );
+        var vast_epoch_10x_v = aladin.createImageSurvey(
+            'VAST Pilot 10x (Stokes V)', 'VAST Pilot 10x (Stokes V)', 'https://www.atnf.csiro.au/people/Emil.Lenc/HiPS/VAST10x_V4', 'equatorial', 6, {imgFormat: 'png'}
+        );
+        var vast_epoch_11x = aladin.createImageSurvey(
+            'VAST Pilot 11x', 'VAST Pilot 11x', 'https://www.atnf.csiro.au/people/Emil.Lenc/HiPS/VAST11x_I4', 'equatorial', 6, {imgFormat: 'png'}
+        );
+        var vast_epoch_11x_v = aladin.createImageSurvey(
+            'VAST Pilot 11x (Stokes V)', 'VAST Pilot 11x (Stokes V)', 'https://www.atnf.csiro.au/people/Emil.Lenc/HiPS/VAST11x_V4', 'equatorial', 6, {imgFormat: 'png'}
+        );
+        var vast_epoch_12 = aladin.createImageSurvey(
+            'VAST Pilot 12', 'VAST Pilot 12', 'https://www.atnf.csiro.au/people/Emil.Lenc/HiPS/VAST12_I4', 'equatorial', 6, {imgFormat: 'png'}
+        );
+        var vast_epoch_12_v = aladin.createImageSurvey(
+            'VAST Pilot 12 (Stokes V)', 'VAST Pilot 12 (Stokes V)', 'https://www.atnf.csiro.au/people/Emil.Lenc/HiPS/VAST12_V4', 'equatorial', 6, {imgFormat: 'png'}
+        );
+        let survey = racs;
         aladin.setImageSurvey(survey);
         aladin.getBaseImageLayer().getColorMap().reverse();
         if (aladinConf.hasOwnProperty('aladin_box_ra')) {
@@ -30,99 +102,4 @@
         if (aladin !== undefined) {
             aladin.view.fixLayoutDimensions();
         }
-    })
-=======
-let aladinConf = JSON.parse(document.getElementById('data-aladin').textContent);
-var aladin = A.aladin('#aladinViz');
-aladin.setZoom(aladinConf.aladin_zoom);
-aladin.gotoPosition(aladinConf.aladin_ra , aladinConf.aladin_dec);
-var sumss = aladin.createImageSurvey('SUMSS', 'SUMSS', 'https://alasky.u-strasbg.fr/SUMSS', 'equatorial', 6, {imgFormat: 'png'});
-var nvss = aladin.createImageSurvey('NVSS', 'NVSS', 'https://alasky.u-strasbg.fr/NVSS/intensity/', 'equatorial', 5, {imgFormat: 'jpg'});
-var racs = aladin.createImageSurvey('RACS', 'RACS', 'https://www.atnf.csiro.au/people/Emil.Lenc/HiPS/RACS_I1/', 'equatorial', 8, {imgFormat: 'png'});
-var vast_epoch_01 = aladin.createImageSurvey(
-    'VAST Pilot 1', 'VAST Pilot 1', 'https://www.atnf.csiro.au/people/Emil.Lenc/HiPS/VAST1_I4', 'equatorial', 6, {imgFormat: 'png'}
-);
-var vast_epoch_01_v = aladin.createImageSurvey(
-    'VAST Pilot 1 (Stokes V)', 'VAST Pilot 1  (Stokes V)', 'https://www.atnf.csiro.au/people/Emil.Lenc/HiPS/VAST1_V4', 'equatorial', 6, {imgFormat: 'png'}
-);
-var vast_epoch_02 = aladin.createImageSurvey(
-    'VAST Pilot 2', 'VAST Pilot 2', 'https://www.atnf.csiro.au/people/Emil.Lenc/HiPS/VAST2_I4', 'equatorial', 6, {imgFormat: 'png'}
-);
-var vast_epoch_02_v = aladin.createImageSurvey(
-    'VAST Pilot 2 (Stokes V)', 'VAST Pilot 2 (Stokes V)', 'https://www.atnf.csiro.au/people/Emil.Lenc/HiPS/VAST2_V4', 'equatorial', 6, {imgFormat: 'png'}
-);
-var vast_epoch_03x = aladin.createImageSurvey(
-    'VAST Pilot 3x', 'VAST Pilot 3x', 'https://www.atnf.csiro.au/people/Emil.Lenc/HiPS/VAST3x_I4', 'equatorial', 6, {imgFormat: 'png'}
-);
-var vast_epoch_03x_v = aladin.createImageSurvey(
-    'VAST Pilot 3x (Stokes V)', 'VAST Pilot 3x (Stokes V)', 'https://www.atnf.csiro.au/people/Emil.Lenc/HiPS/VAST3x_V4', 'equatorial', 6, {imgFormat: 'png'}
-);
-var vast_epoch_04x = aladin.createImageSurvey(
-    'VAST Pilot 4x', 'VAST Pilot 4x', 'https://www.atnf.csiro.au/people/Emil.Lenc/HiPS/VAST4x_I4', 'equatorial', 6, {imgFormat: 'png'}
-);
-var vast_epoch_04x_v = aladin.createImageSurvey(
-    'VAST Pilot 4x (Stokes V)', 'VAST Pilot 4x (Stokes V)', 'https://www.atnf.csiro.au/people/Emil.Lenc/HiPS/VAST4x_V4', 'equatorial', 6, {imgFormat: 'png'}
-);
-var vast_epoch_05x = aladin.createImageSurvey(
-    'VAST Pilot 5x', 'VAST Pilot 5x', 'https://www.atnf.csiro.au/people/Emil.Lenc/HiPS/VAST5x_I4', 'equatorial', 6, {imgFormat: 'png'}
-);
-var vast_epoch_05x_v = aladin.createImageSurvey(
-    'VAST Pilot 5x (Stokes V)', 'VAST Pilot 5x (Stokes V)', 'https://www.atnf.csiro.au/people/Emil.Lenc/HiPS/VAST5x_V4', 'equatorial', 6, {imgFormat: 'png'}
-);
-var vast_epoch_06x = aladin.createImageSurvey(
-    'VAST Pilot 6x', 'VAST Pilot 6x', 'https://www.atnf.csiro.au/people/Emil.Lenc/HiPS/VAST6x_I4', 'equatorial', 6, {imgFormat: 'png'}
-);
-var vast_epoch_06x_v = aladin.createImageSurvey(
-    'VAST Pilot 6x (Stokes V)', 'VAST Pilot 6x (Stokes V)', 'https://www.atnf.csiro.au/people/Emil.Lenc/HiPS/VAST6x_V4', 'equatorial', 6, {imgFormat: 'png'}
-);
-var vast_epoch_07x = aladin.createImageSurvey(
-    'VAST Pilot 7x', 'VAST Pilot 7x', 'https://www.atnf.csiro.au/people/Emil.Lenc/HiPS/VAST7x_I4', 'equatorial', 6, {imgFormat: 'png'}
-);
-var vast_epoch_07x_v = aladin.createImageSurvey(
-    'VAST Pilot 7x (Stokes V)', 'VAST Pilot 7x (Stokes V)', 'https://www.atnf.csiro.au/people/Emil.Lenc/HiPS/VAST7x_V4', 'equatorial', 6, {imgFormat: 'png'}
-);
-var vast_epoch_08 = aladin.createImageSurvey(
-    'VAST Pilot 8', 'VAST Pilot 8', 'https://www.atnf.csiro.au/people/Emil.Lenc/HiPS/VAST8_I4', 'equatorial', 6, {imgFormat: 'png'}
-);
-var vast_epoch_08_v = aladin.createImageSurvey(
-    'VAST Pilot 8 (Stokes V)', 'VAST Pilot 8 (Stokes V)', 'https://www.atnf.csiro.au/people/Emil.Lenc/HiPS/VAST8_V4', 'equatorial', 6, {imgFormat: 'png'}
-);
-var vast_epoch_09 = aladin.createImageSurvey(
-    'VAST Pilot 9', 'VAST Pilot 9', 'https://www.atnf.csiro.au/people/Emil.Lenc/HiPS/VAST9_I4', 'equatorial', 6, {imgFormat: 'png'}
-);
-var vast_epoch_09_v = aladin.createImageSurvey(
-    'VAST Pilot 9 (Stokes V)', 'VAST Pilot 9 (Stokes V)', 'https://www.atnf.csiro.au/people/Emil.Lenc/HiPS/VAST9_V4', 'equatorial', 6, {imgFormat: 'png'}
-);
-var vast_epoch_10x = aladin.createImageSurvey(
-    'VAST Pilot 10x', 'VAST Pilot 10x', 'https://www.atnf.csiro.au/people/Emil.Lenc/HiPS/VAST10x_I4', 'equatorial', 6, {imgFormat: 'png'}
-);
-var vast_epoch_10x_v = aladin.createImageSurvey(
-    'VAST Pilot 10x (Stokes V)', 'VAST Pilot 10x (Stokes V)', 'https://www.atnf.csiro.au/people/Emil.Lenc/HiPS/VAST10x_V4', 'equatorial', 6, {imgFormat: 'png'}
-);
-var vast_epoch_11x = aladin.createImageSurvey(
-    'VAST Pilot 11x', 'VAST Pilot 11x', 'https://www.atnf.csiro.au/people/Emil.Lenc/HiPS/VAST11x_I4', 'equatorial', 6, {imgFormat: 'png'}
-);
-var vast_epoch_11x_v = aladin.createImageSurvey(
-    'VAST Pilot 11x (Stokes V)', 'VAST Pilot 11x (Stokes V)', 'https://www.atnf.csiro.au/people/Emil.Lenc/HiPS/VAST11x_V4', 'equatorial', 6, {imgFormat: 'png'}
-);
-var vast_epoch_12 = aladin.createImageSurvey(
-    'VAST Pilot 12', 'VAST Pilot 12', 'https://www.atnf.csiro.au/people/Emil.Lenc/HiPS/VAST12_I4', 'equatorial', 6, {imgFormat: 'png'}
-);
-var vast_epoch_12_v = aladin.createImageSurvey(
-    'VAST Pilot 12 (Stokes V)', 'VAST Pilot 12 (Stokes V)', 'https://www.atnf.csiro.au/people/Emil.Lenc/HiPS/VAST12_V4', 'equatorial', 6, {imgFormat: 'png'}
-);
-
-let survey = racs;
-aladin.setImageSurvey(survey);
-aladin.getBaseImageLayer().getColorMap().reverse();
-if (aladinConf.hasOwnProperty('aladin_box_ra')) {
-    var overlay = A.graphicOverlay({color: '#ee2345', lineWidth: 2});
-    aladin.addOverlay(overlay);
-    overlay.addFootprints([A.polygon([
-        [aladinConf.aladin_ra + (aladinConf.aladin_box_ra / 2) , aladinConf.aladin_dec - (aladinConf.aladin_box_dec / 2)],
-        [aladinConf.aladin_ra + (aladinConf.aladin_box_ra / 2) , aladinConf.aladin_dec + (aladinConf.aladin_box_dec / 2)],
-        [aladinConf.aladin_ra - (aladinConf.aladin_box_ra / 2) , aladinConf.aladin_dec + (aladinConf.aladin_box_dec / 2)],
-        [aladinConf.aladin_ra - (aladinConf.aladin_box_ra / 2) , aladinConf.aladin_dec - (aladinConf.aladin_box_dec / 2)],
-    ])]);
-}
->>>>>>> 55d03a88
+    })