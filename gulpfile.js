--- conflicted
+++ resolved
@@ -178,24 +178,15 @@
   var bootstrapSelectCSS = gulp.src('./node_modules/bootstrap-select/dist/css/*')
     .pipe(gulp.dest(paths.vendor + '/bootstrap-select/css'));
 
-<<<<<<< HEAD
   // Bokeh
   var bokehJS = gulp.src('./node_modules/@bokeh/bokehjs/build/js/bokeh.min.js')
     .pipe(gulp.dest(paths.vendor + '/bokehjs'));
-=======
+
   // SB Admin 2 Bootstrap template
   var bootstrapSbAdmin2 = gulp.src([
     './node_modules/startbootstrap-sb-admin-2/js/*.js',
     './node_modules/startbootstrap-sb-admin-2/css/*.css'
   ]).pipe(gulp.dest(paths.vendor + '/startbootstrap-sb-admin-2'));
-  
-    // ChartJS
-  var chartJS = gulp.src([
-    './node_modules/chart.js/dist/*.js',
-    './node_modules/chartjs-plugin-error-bars/build/*.js'
-  ])
-    .pipe(gulp.dest(paths.vendor + '/chart.js'));
->>>>>>> e7c50bf4
 
   // dataTables
   var dataTables = gulp.src([
@@ -261,10 +252,7 @@
   var prismJsLineNumCss = gulp.src('./node_modules/prismjs/plugins/line-numbers/prism-line-numbers.css')
     .pipe(gulp.dest(paths.vendor + '/prismjs/line-numbers'));
 
-<<<<<<< HEAD
-  return merge(bootstrapJS, bokehJS, dataTables, dataTablesButtons, fontAwesome, jquery, jqueryEasing, jszip, d3Celestial, d3CelestialData, d3CelestialImage, particlesJs, prismJs, prismJsPy, prismJsLineNum, prismJsCss, prismJsLineNumCss);
-=======
-  return merge(bootstrapJS, bootstrapSbAdmin2, chartJS, dataTables, dataTablesButtons, fontAwesome, jquery, jqueryEasing, jszip, d3Celestial, d3CelestialData, d3CelestialImage, particlesJs, prismJs, prismJsPy, prismJsLineNum, prismJsCss, prismJsLineNumCss);
+  return merge(bootstrapJS, bootstrapSbAdmin2, bokehJS, dataTables, dataTablesButtons, fontAwesome, jquery, jqueryEasing, jszip, d3Celestial, d3CelestialData, d3CelestialImage, particlesJs, prismJs, prismJsPy, prismJsLineNum, prismJsCss, prismJsLineNumCss);
 }
 
 // SCSS task
@@ -279,7 +267,6 @@
     cascade: false
   }))
   .pipe(gulp.dest(paths.cssDir));
->>>>>>> e7c50bf4
 }
 
 // CSS task
