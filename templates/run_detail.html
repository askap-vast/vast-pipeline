{% extends "base.html" %}
{% load static %}
{% load humanize %}


{% block head %}

<!-- PrismJS CSS -->
<link rel="stylesheet" href="{% static 'vendor/datatables/dataTables.bootstrap4.min.css' %}" />
<link rel="stylesheet" href="{% static 'vendor/prismjs/prism.css' %}">
<link rel="stylesheet" href="{% static 'vendor/prismjs/line-numbers/prism-line-numbers.css' %}">

<!-- Celestial CSS -->
<link rel='stylesheet' href="{% static 'css/celestial.min.css' %}" />

{% endblock head %}


{% block breadcrumb %}

<li class="breadcrumb-item">
  <a href="{% url 'vast_pipeline:run_index' %}">Pipeline Runs</a>
</li>
<li class="breadcrumb-item">
  <a href="{% url 'vast_pipeline:run_detail' p_run.id %}">{{ p_run.name }}</a>
</li>

{% endblock breadcrumb %}

{% block content %}
<!-- Begin Page Content -->
<div class="container-fluid">

  <!-- Page Heading -->
  <div class="d-sm-flex align-items-center justify-content-between mb-4">
    <h1 class="h3 mb-2 text-gray-800">Pipeline Run: {{ p_run.name }}</h1>
  </div>

  <div class="row">
    <!-- Nr Images -->
    <div class="col-xl-3 col-md-6 mb-4">
      <div class="card border-left-primary shadow h-100 py-2">
        <div class="card-body">
          <div class="row no-gutters align-items-center">
            <div class="col mr-2">
              <div class="text-xs font-weight-bold text-primary text-uppercase mb-1">Total Nr Images</div>
              <div class="h5 mb-0 font-weight-bold text-gray-800">{{ p_run.n_images|intcomma }}</div>
            </div>
            <div class="col-auto">
              <i class="fas fa-images fa-2x text-gray-300"></i>
            </div>
          </div>
          <a href="#imagesHeader" class="stretched-link"></a>
        </div>
      </div>
    </div>
    
    <!-- Extracted Sources -->
    <div class="col-xl-3 col-md-6 mb-4">
      <div class="card border-left-info shadow h-100 py-2">
        <div class="card-body">
          <div class="row no-gutters align-items-center">
            <div class="col mr-2">
              <div class="text-xs font-weight-bold text-info text-uppercase mb-1">Total Nr Selavy Measurements</div>
              <div class="h5 mb-0 font-weight-bold text-gray-800">{{ p_run.nr_meas|intcomma }} (+{{ p_run.nr_frcd|intcomma }} forced)</div>
            </div>
            <div class="col-auto">
              <i class="fas fa-bolt fa-2x text-gray-300"></i>
            </div>
          </div>
          <a href="#measHeader" class="stretched-link"></a>
        </div>
      </div>
    </div>
    
    <!-- Nr sources -->
    <div class="col-xl-3 col-md-6 mb-4">
      <div class="card border-left-warning shadow h-100 py-2">
        <div class="card-body">
          <div class="row no-gutters align-items-center">
            <div class="col mr-2">
              <div class="text-xs font-weight-bold text-warning text-uppercase mb-1">Total Nr Sources</div>
              <div class="h5 mb-0 font-weight-bold text-gray-800">{{ p_run.n_sources|intcomma }}</div>
            </div>
            <div class="col-auto">
              <i class="fas fa-share-alt fa-2x text-gray-300"></i>
            </div>
          </div>
          <a href="{% url 'vast_pipeline:source_query' %}#run_name={{ p_run.name }}" target="_blank" class="stretched-link"></a>
        </div>
      </div>
    </div>

    <!-- New Sources -->
    <div class="col-xl-3 col-md-6 mb-4">
      <div class="card border-left-success shadow h-100 py-2">
        <div class="card-body">
          <div class="row no-gutters align-items-center">
            <div class="col mr-2">
              <div class="text-xs font-weight-bold text-success text-uppercase mb-1">New Sources</div>
              <div class="h5 mb-0 font-weight-bold text-gray-800">{{ p_run.new_srcs|intcomma }}</div>
            </div>
            <div class="col-auto">
              <i class="fas fa-star fa-2x text-gray-300"></i>
            </div>
          </div>
          <a href="{% url 'vast_pipeline:source_query' %}#run_name={{ p_run.name }}&new_source=true" target="_blank" class="stretched-link"></a>
        </div>
      </div>
    </div>
  </div>

  <div class="row">
    <div class="col-lg-5">
      <div class="card shadow mb-4">
        <div class="card-header py-3">
          <h6 class="m-0 font-weight-bold text-primary">Details</h6>
        </div>
        <div class="card-body">
          <p><strong>User: </strong>
          {% if p_run.user %}
            {{ p_run.user }}
          {% else %}
            None (executed from command line)
          {% endif %}</p>
<<<<<<< HEAD
          <p><strong>Processing Datetime: </strong> {{ p_run.time }}</p>
          <p><strong>Run Status: </strong> {{ p_run.status }}</p>
          <p><strong>Epoch Based: </strong> {{ p_run.epoch_based }}</p>
          <p><strong>Comment: </strong> {{ p_run.comment }}</p>
=======
          <p><strong>Processing Datetime: </strong>{{ p_run.time }}</p>
          <p><strong>Run Status: </strong>{{ p_run.status }}</p>
          <p><strong>Path: </strong>{{ p_run.path }}</p>
          <p><strong>Comment: </strong>{{ p_run.comment }}</p>
          <a href="#configFile"><p><strong>Config File</strong></p></a>
          <a href="#logFile"><p><strong>Log File</strong></p></a>
>>>>>>> 34223e33
        </div>
      </div>
      <div class="card shadow mb-4">
        <div class="card-header py-3">
          <h6 class="m-0 font-weight-bold text-primary">User Comments</h6>
        </div>
        <div class="card-body">
          TBC
        </div>
      </div>
    </div>
    
    <div class="col-lg-7">
      <!-- sky regions -->
       <div class="card shadow mb-4">
         <h6 class="card-header m-0 font-weight-bold text-primary">
           <a data-toggle="collapse" href="#collapseRegionCard" aria-expanded="true" aria-controls="collapseRegionCard" id="regionHeader" class="d-block">
             <i class="fa fa-chevron-down pull-right"></i>
               {% if p_run.status == 'Completed' %}
                 Run Sky Regions
               {% else %}
                 Run Sky Regions (not completed so no sky regions are shown!)
               {% endif %}
           </a>
         </h6>
         <div id="collapseRegionCard" class="collapse show" aria-labelledby="regionHeader">
           <div class="card-body">
             <div id="celestial-map"></div>
           </div>
         </div>
       </div>
    </div>
  </div>

  <!-- config file card -->
  <div class="row">
    <div class="col-lg-12">
      <div class="card shadow mb-4">
        <div class="card-header py-3 d-flex flex-row align-items-center justify-content-between">
          <h6 class="m-0 font-weight-bold text-primary" id='configFile'>Config File</h6>
          <h6 id="editModeTitle" class="m-0 font-weight-bold text-warning" hidden><i>- - - Edit mode - - -</i></h6>
          <div class="dropdown no-arrow">
            <a class="dropdown-toggle" href="#" role="button" id="dropdownRunConfig" data-toggle="dropdown" aria-haspopup="true" aria-expanded="false">
              <i class="fas fa-ellipsis-v fa-sm fa-fw text-gray-400"></i>
            </a>
            <div class="dropdown-menu dropdown-menu-right shadow animated--fade-in" aria-labelledby="dropdownRunConfig">
              <div class="dropdown-header">Actions:</div>
              <a id="editConfig" class="dropdown-item" href="#">Toggle on/off Config Edit</a>
              <a class="dropdown-item" href="#" data-toggle="modal" data-target="#feedbackModal">Validate Config</a>
              <form id="runConfigForm" action="{% url 'vast_pipeline:api_runcfg-write' p_run.id %}" method="post" novalidate>
                {% csrf_token %}
                <input id="configTextInput" type="hidden" name="config_text"></input>
                <button id="writeConfig" class="dropdown-item">Write Current Config</button>
              </form>
            </div>
          </div>
        </div>
        <div class="card-body">
          <pre id="runConfigText" class="pre-scrollable" contenteditable="false"><code id="runConfigTextCode" class="language-python line-numbers" style="white-space: pre">{{ p_run.config_txt }}</code></pre>
        </div>
      </div>
    </div>
  </div>
  
  <div class="row">
    <div class="col-lg-12">
      <!-- log file card -->
      <div class="card shadow mb-4">
        <h6 class="card-header m-0 font-weight-bold text-primary" id="logFile">
          <a data-toggle="collapse" href="#collapseLogCard" aria-expanded="true" aria-controls="collapseLogCard" id="logHeader" class="collapsed d-block">
            <i class="fa fa-chevron-down pull-right"></i>
            Log File
          </a>
        </h6>
        <div class="collapse" id="collapseLogCard">
          <div class="card-body">
            <pre class="pre-scrollable"><code>{% if p_run.log_txt %}{{ p_run.log_txt }}{% else %}N/A{% endif %}</code></pre>
          </div>
        </div>
      </div>
    </div>
  </div>
  
  <!-- image table -->
  <div class="row">
    <div class="col">
      <div class="card shadow mb-4">
        <h6 class="card-header m-0 font-weight-bold text-primary">
          <a data-toggle="collapse" href="#collapseImages" aria-expanded="true" aria-controls="collapseImages" id="imagesHeader" class="d-block">
            <i class="fa fa-chevron-down pull-right"></i>
            Images
          </a>
        </h6>
        <!-- Card Content - Collapse -->
        <div class="collapse show" id="collapseImages">
          <div class="card-body">
            <div class="table-responsive">
              <table class="table table-bordered table-striped table-hover" id="{{ datatables.0.table_id }}" width="100%" cellspacing="0">
                <thead>
                  <tr>
                    {% for name in datatables.0.colsNames %}
                      <th>{{ name }}</th>
                    {% endfor %}
                  </tr>
                </thead>
                <tfoot>
                  <tr>
                    {% for name in datatables.0.colsNames %}
                      <th>{{ name }}</th>
                    {% endfor %}
                  </tr>
                </tfoot>
              </table>
            </div>
          </div>
        </div>
      </div>
    </div>
  </div>
  
  <!-- Measurements table -->
  <div class="row">
    <div class="col">
      <div class="card shadow mb-4">
        <h6 class="card-header m-0 font-weight-bold text-primary">
          <a data-toggle="collapse" href="#collapseMeas" aria-expanded="true" aria-controls="collapseMeas" id="measHeader" class="d-block">
            <i class="fa fa-chevron-down pull-right"></i>
            Measurements
          </a>
        </h6>
        <!-- Card Content - Collapse -->
        <div class="collapse show" id="collapseMeas">
          <div class="card-body">
            <div class="table-responsive">
              <table class="table table-bordered table-striped table-hover" id="{{ datatables.1.table_id }}" width="100%" cellspacing="0">
                <thead>
                  <tr>
                    {% for name in datatables.1.colsNames %}
                      <th>{{ name }}</th>
                    {% endfor %}
                  </tr>
                </thead>
                <tfoot>
                  <tr>
                    {% for name in datatables.1.colsNames %}
                      <th>{{ name }}</th>
                    {% endfor %}
                  </tr>
                </tfoot>
              </table>
            </div>
          </div>
        </div>
      </div>
    </div>
  </div>

</div>
<!-- /.container-fluid -->

{% endblock content %}


{% block modal %}
<div  id="feedbackModal" class="modal fade" tabindex="-1" role="dialog" aria-labelledby="exampleModalLabel" aria-hidden="true">
  <div id="feedbackModalDialog" class="modal-dialog modal-dialog-centered" role="document">
    <div class="modal-content">
      <div class="modal-header">
        <h5 class="modal-title" id="exampleModalLabel">Feedback</h5>
        <button class="close" type="button" data-dismiss="modal" aria-label="Close">
          <span aria-hidden="true">×</span>
        </button>
      </div>
      <div class="modal-body">
      </div>
      <div class="modal-footer">
        <button class="btn btn-secondary" type="button" data-dismiss="modal">Close</button>
      </div>
    </div>
  </div>
</div>
{% endblock modal %}


{% block custom_page_scripts %}
<!-- Page level plugins -->
<script src="{% static 'vendor/datatables/jquery.dataTables.min.js' %}"></script>
<script src="{% static 'vendor/datatables/dataTables.bootstrap4.min.js' %}"></script>

<!-- PrismJS -->
<script src="{% static 'vendor/prismjs/prism.js' %}"></script>
<script src="{% static 'vendor/prismjs/prism-python.min.js' %}"></script>
<script src="{% static 'vendor/prismjs/line-numbers/prism-line-numbers.min.js' %}"></script>

<script id="runDetailScript" src="{% static 'js/run-detail.min.js' %}" apiValidateUrl="{% url 'vast_pipeline:api_runcfg-validate' p_run.id %}" apiWriteCfgUrl="{% url 'vast_pipeline:run_detail' p_run.id %}"></script>

<!-- D3 Celestial -->
{{ d3_celestial_skyregions|json_script:"skyregion-data" }}
<script type="text/javascript" src="{% static 'vendor/d3-celestial/d3.min.js' %}"></script>
<script type="text/javascript" src="{% static 'vendor/d3-celestial/d3.geo.projection.min.js' %}"></script>
<script type="text/javascript" src="{% static 'vendor/d3-celestial/celestial.min.js' %}"></script>
<script id="d3CelestialScript" type="text/javascript" src="{% static 'js/d3-celestial-script.min.js' %}" staticUrl="{{ static_url }}"></script>

<!-- Datatable scripts -->
{{ datatables|json_script:"datatable-conf" }}
<script src="{% static 'js/datatables-pipeline.min.js' %}"></script>

{% endblock custom_page_scripts %}<|MERGE_RESOLUTION|>--- conflicted
+++ resolved
@@ -123,19 +123,13 @@
           {% else %}
             None (executed from command line)
           {% endif %}</p>
-<<<<<<< HEAD
-          <p><strong>Processing Datetime: </strong> {{ p_run.time }}</p>
-          <p><strong>Run Status: </strong> {{ p_run.status }}</p>
-          <p><strong>Epoch Based: </strong> {{ p_run.epoch_based }}</p>
-          <p><strong>Comment: </strong> {{ p_run.comment }}</p>
-=======
           <p><strong>Processing Datetime: </strong>{{ p_run.time }}</p>
           <p><strong>Run Status: </strong>{{ p_run.status }}</p>
           <p><strong>Path: </strong>{{ p_run.path }}</p>
+          <p><strong>Epoch Based: </strong> {{ p_run.epoch_based }}</p>
           <p><strong>Comment: </strong>{{ p_run.comment }}</p>
           <a href="#configFile"><p><strong>Config File</strong></p></a>
           <a href="#logFile"><p><strong>Log File</strong></p></a>
->>>>>>> 34223e33
         </div>
       </div>
       <div class="card shadow mb-4">
