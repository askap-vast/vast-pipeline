--- conflicted
+++ resolved
@@ -125,8 +125,6 @@
 </div>
 <!-- /.container-fluid -->
 
-<<<<<<< HEAD
-=======
 {% if messages %}
 {% for message in messages %}
 {% if message.tags == 'info' %}
@@ -156,7 +154,6 @@
 {% endfor %}
 {% endif %}
 
->>>>>>> 3c77a8dc
 {% endblock content %}
 
 {% block modal %}
@@ -172,14 +169,6 @@
         </button>
       </div>
       <div class="modal-body">
-<<<<<<< HEAD
-        <form action="" method="post">
-          <div class="form-group">
-            <textarea class="form-control" id="comment-text" placeholder="Insert comment here"></textarea>
-          </div>
-          <button class="btn btn-secondary" type="button" data-dismiss="modal">Cancel</button>
-          <a class="btn btn-primary" href="{% url 'pipeline:run_detail' p_run.id %}">Update</a>
-=======
         <form action="{% url 'pipeline:run_detail' p_run.id %}" method="post" id="commentForm">
           {% csrf_token %}
           <div class="form-group">
@@ -189,7 +178,6 @@
             <button class="btn btn-secondary" type="button" data-dismiss="modal">Cancel</button>
             <input class="btn btn-primary" type="submit" value="Update">
           </div>
->>>>>>> 3c77a8dc
         </form>
       </div>
     </div>
