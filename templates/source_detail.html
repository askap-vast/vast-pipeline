{% extends "base.html" %}

{% load static %}
{% load crispy_forms_tags %}

{% load unit_tags %}

{% block head %}

<link rel='stylesheet' href='https://aladin.u-strasbg.fr/AladinLite/api/v2/latest/aladin.min.css' />
<link rel="stylesheet" href="{% static 'vendor/js9/js9-allinone.css' %}" />
<link rel="stylesheet" href="{% static 'vendor/datatables/dataTables.bootstrap4.min.css' %}" />
<link rel="stylesheet" href="{% static 'vendor/datatables-buttons/buttons.bootstrap4.min.css' %}" />

{% endblock head %}


{% block breadcrumb %}

<li class="breadcrumb-item">
  <a href="{% url 'vast_pipeline:source_query' %}">Sources</a>
</li>
<li class="breadcrumb-item">
  <a href="{% url 'vast_pipeline:source_detail' source.id %}">{{ source.name }}</a>
</li>

{% endblock breadcrumb %}

{% block content %}
<!-- Begin Page Content -->
<div class="container-fluid">

  <!-- Page Heading -->
  <div class="d-sm-flex align-items-center justify-content-between mb-4">
    <h1 class="h3 mb-2 text-gray-800"><strong>Source:</strong> {{ source.name }}</h1>
    <div class="">
      <span {% if not sourcefav %}data-toggle="modal" {% endif %} data-target="#starSource">
        <a href="#" class="d-none d-sm-inline-block btn btn-sm btn-success shadow-sm" data-toggle="tooltip"
          title="Add to favourites">
          <span class="icon text-white-600">
            <i class="fas fa-star" {% if sourcefav  %}style="color: #ffe271" {% endif %}></i>
          </span>
        </a>
      </span>
      <a href="http://simbad.u-strasbg.fr/simbad/sim-coo?CooEpoch=2000&Coord={{ source.aladin_ra }}d{{ source.aladin_dec }}d&Radius.unit=arcmin&CooEqui=2000&CooFrame=FK5&Radius=2'"
        class="d-none d-sm-inline-block btn btn-sm btn-info btn-icon-split shadow-sm" target="_blank"
        title="SIMBAD cone search with 2 arcmin radius.">
        <span class="icon text-white-600">
          <i class="fas fa-info-circle fa-sm"></i>
        </span>
        <span class="text">SIMBAD</span>
      </a>
      <a href="https://ned.ipac.caltech.edu/conesearch?search_type=Near%20Position%20Search&coordinates={{ source.aladin_ra }}d%20{{ source.aladin_dec }}d&radius=2.0&in_csys=Equatorial&in_equinox=J2000.0&out_csys=Equatorial&out_equinox=J2000.0&hconst=67.8&omegam=0.308&omegav=0.692&wmap=4&corr_z=1"
        class="d-none d-sm-inline-block btn btn-sm btn-info btn-icon-split shadow-sm" target="_blank"
        title="NED cone search with 2 arcmin radius.">
        <span class="icon text-white-600">
          <i class="fas fa-info-circle fa-sm"></i>
        </span>
        <span class="text">NED</span>
      </a>
      {% if source_previous_id %}
      <a href="{% url 'vast_pipeline:source_detail' source_previous_id %}" class="d-none d-sm-inline-block btn btn-sm btn-light btn-icon-split shadow-sm">
        <span class="icon text-gray-600">
          <i class="fas fa-arrow-left fa-sm"></i>
        </span>
        <span class="text">Previous</span>
      </a>
      {% endif %}
      {% if source_next_id %}
      <a href="{% url 'vast_pipeline:source_detail' source_next_id %}" class="d-none d-sm-inline-block btn btn-sm btn-light btn-icon-split shadow-sm">
        <span class="text">Next</span>
        <span class="icon text-gray-600">
          <i class="fas fa-arrow-right fa-sm"></i>
        </span>
      </a>
      {% endif %}
    </div>
  </div>

  <div class="row">
    <div class="col-xl-4 col-lg-6 mb-4">
      <!-- Basic Card Example -->
      <div class="card shadow mb-4 h-100">
        <div class="card-header py-3">
          <h6 class="m-0 font-weight-bold text-primary">Details</h6>
        </div>
        <div class="card-body">
          <p>
            <strong>Name: </strong>{{ source.name }}<br>
            <strong>Pipeline Run: </strong><a href="{% url 'vast_pipeline:run_detail' source.run_id %}"
              target="_blank">{{ source.run_name }}</a>
          </p>
          <p>
            <strong>Position: </strong><span class="clipboard-copy">{{ source.wavg_ra_hms }}
              {{ source.wavg_dec_dms }}</span><br>
            <strong>Position (Decimal): </strong><span class="clipboard-copy">{{ source.wavg_ra|floatformat:6 }}
              {{ source.wavg_dec|floatformat:6 }}</span><br>
            <strong>Position (Galactic): </strong><span class="clipboard-copy">{{ source.wavg_l|floatformat:6 }}
              {{ source.wavg_b|floatformat:6 }}</span>
          </p>
          <p>
            <strong>Avg. Int. Flux: </strong>{{ source.avg_flux_int|floatformat:3 }} mJy<br>
            <strong>Avg. Peak Flux: </strong>{{ source.avg_flux_peak|floatformat:3 }} mJy/beam<br>
            <strong>Max Peak Flux: </strong>{{ source.max_flux_peak|floatformat:3 }} mJy/beam
          </p>
          <div class="row">
            <div class="col-xl">
              <p>
                <strong>W. Avg RA Err: </strong>{{ source.wavg_uncertainty_ew|deg_to_arcsec|floatformat:3 }}&Prime;<br>
                <strong>W. Avg Dec Err: </strong>
                {{ source.wavg_uncertainty_ns|deg_to_arcsec|floatformat:3 }}&Prime;<br>
                <strong>Avg. Compactness: </strong>{{ source.avg_compactness|floatformat:3 }}<br>
                <strong>Neighbour Dist: </strong>{{ source.n_neighbour_dist|deg_to_arcmin|floatformat:2 }}&prime;
              </p>
              <p>
                <strong>Max SNR: </strong>{{ source.max_snr|floatformat:2 }}<br>
                <strong>Min SNR: </strong>{{ source.min_snr|floatformat:2 }}
              </p>
              <p>
                <strong>Nr Datapoints: </strong>{{ source.n_meas }} (<a href="#measurementsHeader">Table</a>)<br>
                <strong>Nr Selavy: </strong>{{ source.n_meas_sel }}<br>
                <strong>Nr Forced: </strong>{{ source.n_meas_forced }}
              </p>
              <p>
                <strong>Nr Relations: </strong>{{ source.n_rel }} 
                {% if source.n_rel > 0 %}(<a href="#relatedHeader">Table</a>){% endif %}<br>
                <strong>Nr Siblings: </strong>{{ source.n_sibl }}
              </p>
            </div>
            <div class="col-xl">
              <p>
                <strong>V (Int. Flux): </strong>{{ source.v_int|floatformat:2 }}<br>
                <strong>V (Peak Flux): </strong>{{ source.v_peak|floatformat:2 }}<br>
                <strong>&eta; (Int. Flux): </strong>{{ source.eta_int|floatformat:2 }}<br>
                <strong>&eta; (Peak Flux): </strong>{{ source.eta_peak|floatformat:2 }}
              </p>
              <p>
                <strong>New Source: </strong>{{ source.new }}<br>
                <strong>New High Sigma:
                </strong>{% if source.new %}{{ source.new_high_sigma|floatformat:2 }}{% else %}N/A{% endif %}
              </p>
              <p>
                <strong>Max Vs metric (peak): </strong>{{ source.vs_max_peak|floatformat:2 }}<br>
                <strong>Max Vs metric (int): </strong>{{ source.vs_max_int|floatformat:2 }}<br>
                <strong>Max |m| metric (peak): </strong>{{ source.m_abs_max_peak|floatformat:2 }}<br>
                <strong>Max |m| metric (int): </strong>{{ source.m_abs_max_int|floatformat:2 }}
              </p>
              <p>
                <a href="#lightcurveHeader">Lightcurve</a><br>
                <a href="#postageHeader">Postage stamps</a>
              </p>
            </div>
          </div>
        </div>
      </div>
    </div>

    <div class="col-xl-4 col-lg-6 mb-4">
      <!-- DataTable External Search Results -->
      <div class="card shadow mb-4 h-100">
        <div class="card-header py-3">
          <h6 class="m-0 font-weight-bold text-primary">External Search Results (1 arcmin)</h6>
        </div>
        <div class="card-body small">
          <div class="table-responsive">
            <table class="table table-sm table-bordered table-striped table-hover" id="externalResultsTable"
              width="100%" cellspacing="0" data-server-side="false"
              data-ajax="{% url 'vast_pipeline:api_utils-simbad-ned-search' %}?coord={{ source.wavg_ra_hms }}{{ source.wavg_dec_dms }}&format=datatables&keep=otype_long,database">
              <thead>
                <tr>
                  <th data-data="object_name">ID</th>
                  <th data-data="separation_arcsec">Dist (arcsec)</th>
                  <th data-data="otype">Type</th>
                  <th data-data="ra_hms">RA (hms)</th>
                  <th data-data="dec_dms">Dec (dms)</th>
                </tr>
              </thead>
            </table>
          </div>
        </div>
      </div>
    </div>

    <!-- Aladin viz tile -->
    <div class="col-xl-4 mb-4">
      <div class="card shadow mb-4 h-100" style="min-height: 16em;">
        <div id="aladinViz"></div>
      </div>
    </div>
  </div>

<<<<<<< HEAD
  <!-- Bokeh lightcurve -->
  <div class="card shadow mb-4">
    <div class="card-header py-3 clearfix" id="lightcurveHeader">
      <h6 class="m-0 font-weight-bold text-primary float-left">Light Curve</h6>
      <div class="float-right" id="fluxTypeRadioContainer">
        <div class="form-check form-check-inline">
          <input class="form-check-input" type="radio" name="fluxTypeRadio" id="fluxTypeRadioPeak" value="peak" checked>
          <label class="form-check-label" for="fluxTypeRadioPeak">
            Peak
          </label>
        </div>
        <div class="form-check form-check-inline">
          <input class="form-check-input" type="radio" name="fluxTypeRadio" id="fluxTypeRadioInt" value="int">
          <label class="form-check-label" for="fluxTypeRadioInt">
            Integrated
          </label>
        </div>
      </div>
    </div>
    <div class="card-body">
      <div id="lightCurveBokeh"></div>
=======
  <div class="row">
    <div class="col-xl-8 mb-4">
      <!-- Area Chart -->
      <div class="card shadow h-100">
        <div class="card-header py-3" id="lightcurveHeader">
          <h6 class="m-0 font-weight-bold text-primary">Light Curve</h6>
        </div>
        <div class="card-body">
          <div class="chart-area">
            <canvas id="lightCurveChart"></canvas>
          </div>
        </div>
      </div>
>>>>>>> e7c50bf4
    </div>
    <div class="col-xl-4 mb-4">
      {% include "comments_component.html" %}
    </div>
  </div>

  <!-- Postage stamps -->
  <div class="card shadow mb-4">
    <h6 class="card-header m-0 font-weight-bold text-primary">
      <a data-toggle="collapse" href="#collapse-postage-stamps" aria-expanded="true"
        aria-controls="collapse-postage-stamps" id="postageHeader" class="d-block">
        <i class="fa fa-chevron-down pull-right"></i>
        Postage Stamps
      </a>
    </h6>
    <div id="collapse-postage-stamps" class="collapse show" aria-labelledby="heading-example">
      <div class="card-body">
        <div class="row">
          <button class="btn btn-info mr-1" onclick="focusOnSource(4.0);">Zoom to Source</button>
          <button class="btn btn-info mr-1" onclick="focusOnSource('toFit');">Zoom to Field</button>
        </div>
        <div class="row">
          <div class="JS9Menubar" id="SUPERMENU_" data-displays="*"></div>
        </div>
        <div class="row">
          {% for measurement in datatables.0.dataQuery %}
          <div class="card">
            <div class="card-header">
              <p class="mb-0"><a href="{% url 'vast_pipeline:image_detail' measurement.image_id %}"
                  target="_blank">{{ measurement.image_name }}</a></p>
              <p class="mb-0"><a href="{% url 'vast_pipeline:measurement_detail' measurement.id %}"
                  target="_blank">{{ measurement.name }}</a></p>
            </div>
            <div class="card-body">
              <div class="JS9" id="JS9_{{ forloop.counter }}" data-width="350px" data-height="350px"></div>
            </div>
          </div>
          {% endfor %}
        </div>
      </div>
    </div>
  </div>

  <!-- DataTable Source Measurements -->
  <div class="card shadow mb-4">
    <div class="card-header py-3" id="measurementsHeader">
      <h6 class="m-0 font-weight-bold text-primary">Source Measurements</h6>
    </div>
    <div class="card-body">
      <div class="table-responsive">
        <table class="table table-bordered table-striped table-hover" id="{{ datatables.0.table_id }}" width="100%"
          cellspacing="0" MeasApi="{% url 'vast_pipeline:measurement_index' %}"
          ImgApi="{% url 'vast_pipeline:image_index' %}">
          <thead>
            <tr>
              {% for name in datatables.0.colsNames %}
              <th>{{ name }}</th>
              {% endfor %}
            </tr>
          </thead>
          <tfoot>
            <tr>
              {% for name in datatables.0.colsNames %}
              <th>{{ name }}</th>
              {% endfor %}
            </tr>
          </tfoot>
        </table>
      </div>
    </div>
  </div>

  <!-- Datatable Related Sources -->
  <div class="card shadow mb-4">
    <a href="#collapseRelatedSources" class="d-block card-header py-3" data-toggle="collapse" role="button"
      aria-expanded="true" aria-controls="collapseRelatedSources" id="relatedHeader">
      <h6 class="m-0 font-weight-bold text-primary">Related Sources</h6>
    </a>
    <!-- Card Content - Collapse -->
    <div class="collapse show" id="collapseRelatedSources">
      <div class="card-body">
        <div class="table-responsive">
          <table class="table table-bordered table-striped table-hover" id="{{ datatables.1.table_id }}" width="100%"
            cellspacing="0">
            <thead>
              <tr>
                {% for name in datatables.1.colsNames %}
                <th>{{ name }}</th>
                {% endfor %}
              </tr>
            </thead>
            <tfoot>
              <tr>
                {% for name in datatables.1.colsNames %}
                <th>{{ name }}</th>
                {% endfor %}
              </tr>
            </tfoot>
          </table>
        </div>
      </div>
    </div>
  </div>

  <div style="position: fixed; top: 0; right: 0; z-index: 99">
    <div id="alert_placeholder"></div>
  </div>

</div>
<!-- /.container-fluid -->

{% endblock content %}


{% block modal %}

<!-- Starring source modal-->
<div class="modal fade" id="starSource" tabindex="-1" role="dialog" aria-labelledby="exampleModalLabel"
  aria-hidden="true">
  <div class="modal-dialog modal-dialog-centered" role="document">
    <div class="modal-content">
      <div class="modal-header">
        <h5 class="modal-title" id="exampleModalLabel">Add a comment for this source</h5>
        <button class="close" type="button" data-dismiss="modal" aria-label="Close">
          <span aria-hidden="true">×</span>
        </button>
      </div>
      <div class="modal-body">
        <form action="{% url 'vast_pipeline:api_sources_favs-list' %}" method="post" id="commentStarForm">
          {% csrf_token %}
          <div class="form-group">
            <textarea class="form-control" name="comment" placeholder="Insert comment here (optional)"
              form="commentStarForm"></textarea>
            <input type="text" name="source_id" value="{{ source.id }}" hidden="">
          </div>
          <div class="modal-footer">
            <button class="btn btn-secondary" type="button" data-dismiss="modal">Cancel</button>
            <input class="btn btn-primary" type="submit" value="Add to Favourites">
          </div>
        </form>
      </div>
    </div>
  </div>
</div>

{% endblock modal %}

{% block scripts %}
<script src="{% static 'vendor/jquery/jquery.min.js' %}"></script>

<!-- JS9 FITS viewer. Loads a bundled version of jQuery UI which conflicts with Bootstrap's
  tooltips. Must be loaded before Bootstrap so that Bootstrap tooltips take precendence. -->
<script type="text/javascript" src="{% static 'vendor/js9/js9prefs.js' %}"></script>
<script type="text/javascript" src="{% static 'vendor/js9/js9support.min.js' %}"></script>
<script type="text/javascript" src="{% static 'vendor/js9/js9.min.js' %}"></script>
<script type="text/javascript" src="{% static 'vendor/js9/js9plugins.js' %}"></script>

<!-- Bootstrap core JavaScript-->
<script src="{% static 'vendor/bootstrap/js/bootstrap.bundle.min.js' %}"></script>

<!-- Core plugin JavaScript-->
<script src="{% static 'vendor/jquery-easing/jquery.easing.min.js' %}"></script>

<!-- Custom scripts for all pages-->
<script src="{% static 'js/sb-admin-2.min.js' %}"></script>

<!-- Alerts script for all pages-->
<script src="{% static 'js/alerts.min.js' %}"></script>
{% endblock scripts %}


{% block custom_page_scripts %}
<!-- Page level plugins -->
<script src="{% static 'vendor/datatables/jquery.dataTables.min.js' %}"></script>
<script src="{% static 'vendor/datatables/dataTables.bootstrap4.min.js' %}"></script>
<script src="{% static 'vendor/datatables-buttons/dataTables.buttons.min.js' %}"></script>
<script src="{% static 'vendor/datatables-buttons/buttons.bootstrap4.min.js' %}"></script>
<script src="{% static 'vendor/datatables-buttons/buttons.colVis.min.js' %}"></script>
<script src="{% static 'vendor/datatables-buttons/buttons.html5.min.js' %}"></script>
<script src="{% static 'vendor/datatables-buttons/buttons.flash.min.js' %}"></script>
<script src="{% static 'vendor/jszip/jszip.min.js' %}"></script>

<!-- Datatable scripts -->
{{ datatables|json_script:"datatable-conf" }}
<script src="{% static 'js/datatables-pipeline.min.js' %}"></script>

<!-- Bokeh scripts -->
<script src="{% static 'vendor/bokehjs/bokeh.min.js' %}"></script>

<!-- Aladin -->
{{ source|json_script:"data-aladin" }}
<script type='text/javascript' src='https://aladin.u-strasbg.fr/AladinLite/api/v2/latest/aladin.min.js' charset='utf-8'>
</script>
<script src="{% static 'js/aladin-script.min.js' %}"></script>

<script src="{% static 'js/clipboard-copy.min.js' %}"></script>

<script type="text/javascript">
  // configure aladin
  let aladin; // cannot init aladin here or it will overflow the parent element
  $('#externalResultsTable')
    // wait until the external search results table has fully loaded to ensure Aladin Lite
    // occupies the full height of the parent element
    .on("init.dt", function () {
      aladin = A.aladin('#aladinViz', {
        fov: 1
      });
      let aladinConf = JSON.parse(document.getElementById('data-aladin').textContent);
      configureAladin(aladin, aladinConf);
    })
    // force Aladin to resize the canvas elements whenever the table is redrawn and potentially
    // changes height
    .on("draw.dt", function () {
      if (aladin !== undefined) {
        aladin.view.fixLayoutDimensions();
      }
    })
</script>

{{ datatables.0.dataQuery|json_script:"data-js9" }}
<script type="text/javascript">
  let baseUrl = '{{ base_url }}' || null;
  // function to add base url to an existing url if valid
  addBaseUrl = (url) => baseUrl == null ? url : '/' + baseUrl + url;
  // function to load FITS image
  function loadFitsImage(imageName, displayId) {
    return new Promise(resolve => {
      JS9.Load(
        addBaseUrl('/cutout/' + imageName + '/large'), {
          id: imageName,
          scalemin: -0.001,
          scalemax: 0.002,
          color: 'gray',
          invert: true,
          onload: () => {
            return resolve();
          }
        }, {
          display: displayId
        }
      );
    });
  }
  // function to move the focus on the image
  function focusOnSource(zoom) {
    let ra = {{ source.aladin_ra }};
    let dec = {{ source.aladin_dec }};
    JS9.SetPan({
      ra: ra,
      dec: dec
    });
    JS9.SetZoom(zoom);
  }

  function getLightcurvePlot(fluxType = "peak") {
    let usePeakFlux = fluxType === "peak";
    fetch("{% url 'vast_pipeline:api_source_plots-lightcurve' source.id %}?peak_flux=" + usePeakFlux)
      .then(function (response) {
        return response.json()
      })
      .then(function (item) {
        $("#lightCurveBokeh").empty();
        return Bokeh.embed.embed_item(item, "lightCurveBokeh")
      })
  }
  // when JS9 is ready, load the cutout images into the correct display panels
  $(document).on("JS9:ready", async function () {
    var measurementData = JSON.parse(document.getElementById("data-js9").textContent);
    // load all images and wait until they're all done
    await Promise.all(measurementData.map((measurement, i) => {
      var displayId = "JS9_" + (i + 1);
      return loadFitsImage(measurement.name, displayId);
    }));
    JS9.SyncImages(); // sync panning between images
    focusOnSource(4.0);
    // overlay nearby components as regions
    measurementData.forEach((measurement, i) => {
      var displayId = "JS9_" + (i + 1);
      var region_url = addBaseUrl('/measurements/' + measurement.image_id + '/' + measurement.ra + ',' +
        measurement.dec +
        ',20arcmin/region?selection_model=source&selection_id={{ source.id }}&run_id={{ source.run_id }}');
      var opts = Object.assign({}, JS9.Regions.opts);
      opts.tooltip = "$xreg.data.text";
      JS9.NewShapeLayer("components", opts, {
        display: displayId
      });
      $.get(region_url, regions => {
        JS9.AddShapes("components", regions, {
          changeable: false,
          strokeWidth: 1
        }, {
          display: displayId
        });
      })
    });
  });

  // get the lightcurve plot whenever the flux type radio value changes
  $("#fluxTypeRadioContainer").on("change", function(e) {
    console.log("getting lightcurve plot for flux type", e.target.value);
    getLightcurvePlot(e.target.value);
  });

  $(document).ready(function () {
    let fluxType = $('input[name="fluxTypeRadio"]:checked').val();
    getLightcurvePlot(fluxType);
  });

</script>
{% endblock custom_page_scripts %}<|MERGE_RESOLUTION|>--- conflicted
+++ resolved
@@ -189,43 +189,31 @@
     </div>
   </div>
 
-<<<<<<< HEAD
-  <!-- Bokeh lightcurve -->
-  <div class="card shadow mb-4">
-    <div class="card-header py-3 clearfix" id="lightcurveHeader">
-      <h6 class="m-0 font-weight-bold text-primary float-left">Light Curve</h6>
-      <div class="float-right" id="fluxTypeRadioContainer">
-        <div class="form-check form-check-inline">
-          <input class="form-check-input" type="radio" name="fluxTypeRadio" id="fluxTypeRadioPeak" value="peak" checked>
-          <label class="form-check-label" for="fluxTypeRadioPeak">
-            Peak
-          </label>
-        </div>
-        <div class="form-check form-check-inline">
-          <input class="form-check-input" type="radio" name="fluxTypeRadio" id="fluxTypeRadioInt" value="int">
-          <label class="form-check-label" for="fluxTypeRadioInt">
-            Integrated
-          </label>
-        </div>
-      </div>
-    </div>
-    <div class="card-body">
-      <div id="lightCurveBokeh"></div>
-=======
   <div class="row">
     <div class="col-xl-8 mb-4">
       <!-- Area Chart -->
       <div class="card shadow h-100">
-        <div class="card-header py-3" id="lightcurveHeader">
+        <div class="card-header py-3 clearfix" id="lightcurveHeader">
           <h6 class="m-0 font-weight-bold text-primary">Light Curve</h6>
+          <div class="float-right" id="fluxTypeRadioContainer">
+            <div class="form-check form-check-inline">
+              <input class="form-check-input" type="radio" name="fluxTypeRadio" id="fluxTypeRadioPeak" value="peak" checked>
+              <label class="form-check-label" for="fluxTypeRadioPeak">
+                Peak
+              </label>
+            </div>
+            <div class="form-check form-check-inline">
+              <input class="form-check-input" type="radio" name="fluxTypeRadio" id="fluxTypeRadioInt" value="int">
+              <label class="form-check-label" for="fluxTypeRadioInt">
+                Integrated
+              </label>
+            </div>
+          </div>
         </div>
         <div class="card-body">
-          <div class="chart-area">
-            <canvas id="lightCurveChart"></canvas>
-          </div>
-        </div>
-      </div>
->>>>>>> e7c50bf4
+          <div id="lightCurveBokeh"></div>
+        </div>
+      </div>
     </div>
     <div class="col-xl-4 mb-4">
       {% include "comments_component.html" %}
