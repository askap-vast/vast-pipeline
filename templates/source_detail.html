--- conflicted
+++ resolved
@@ -185,12 +185,11 @@
     </div>
   </div>
 
-<<<<<<< HEAD
   <div class="row">
     <div class="col-xl-8 mb-4">
       <!-- Area Chart -->
       <div class="card shadow h-100">
-        <div class="card-header py-3">
+        <div class="card-header py-3" id="lightcurveHeader">
           <h6 class="m-0 font-weight-bold text-primary">Light Curve</h6>
         </div>
         <div class="card-body">
@@ -198,16 +197,6 @@
             <canvas id="lightCurveChart"></canvas>
           </div>
         </div>
-=======
-  <!-- Light curve -->
-  <div class="card shadow mb-4">
-    <div class="card-header py-3" id="lightcurveHeader">
-      <h6 class="m-0 font-weight-bold text-primary">Light Curve</h6>
-    </div>
-    <div class="card-body">
-      <div class="chart-area">
-        <canvas id="lightCurveChart"></canvas>
->>>>>>> 64beea6c
       </div>
     </div>
     <div class="col-xl-4 mb-4">
