{% extends "base.html" %}

{% load static %}

{% load unit_tags %}

{% block head %}

<link rel="stylesheet" href="{% static 'vendor/js9/js9-allinone.css' %}" />
<link rel='stylesheet' href='https://aladin.u-strasbg.fr/AladinLite/api/v2/latest/aladin.min.css' />
<link rel="stylesheet" href="{% static 'vendor/datatables/dataTables.bootstrap4.min.css' %}" />
<link rel="stylesheet" href="{% static 'css/collapse-box.min.css' %}">

{% endblock head %}


{% block breadcrumb %}

<li class="breadcrumb-item">
  <a href="{% url 'vast_pipeline:measurement_index' %}">Measurements</a>
</li>
<li class="breadcrumb-item">
  <a href="{% url 'vast_pipeline:measurement_detail' measurement.id %}">{{ measurement.name }}</a>
</li>

{% endblock breadcrumb %}

{% block content %}
<!-- Begin Page Content -->
<div class="container-fluid">

  <!-- Page Heading -->
  <div class="d-sm-flex align-items-center justify-content-between mb-4">
	  <h1 class="h3 mb-2 text-gray-800">Measurement: {{ measurement.name }}</h1>
    <div class="">
        <a href="http://simbad.u-strasbg.fr/simbad/sim-coo?CooEpoch=2000&Coord={{ measurement.aladin_ra }}d{{ measurement.aladin_dec }}d&Radius.unit=arcmin&CooEqui=2000&CooFrame=FK5&Radius=10'" class="d-none d-sm-inline-block btn btn-sm btn-info btn-icon-split shadow-sm" target="_blank">
          <span class="icon text-white-600">
            <i class="fas fa-info-circle fa-sm"></i>
          </span>
          <span class="text">SIMBAD</span>
        </a>
        <a href="https://ned.ipac.caltech.edu/conesearch?search_type=Near%20Position%20Search&coordinates={{ measurement.aladin_ra }}d%20{{ measurement.aladin_dec }}d&radius=2.0&in_csys=Equatorial&in_equinox=J2000.0&out_csys=Equatorial&out_equinox=J2000.0&hconst=67.8&omegam=0.308&omegav=0.692&wmap=4&corr_z=1" class="d-none d-sm-inline-block btn btn-sm btn-info btn-icon-split shadow-sm" target="_blank">
          <span class="icon text-white-600">
            <i class="fas fa-info-circle fa-sm"></i>
          </span>
          <span class="text">NED</span>
        </a>
      <a href="{% url 'vast_pipeline:measurement_detail' measurement.id %}prev" class="d-none d-sm-inline-block btn btn-sm btn-light btn-icon-split shadow-sm">
        <span class="icon text-gray-600">
          <i class="fas fa-arrow-left fa-sm"></i>
        </span>
        <span class="text">Previous</span>
      </a>
      <a href="{% url 'vast_pipeline:measurement_detail' measurement.id %}next" class="d-none d-sm-inline-block btn btn-sm btn-light btn-icon-split shadow-sm">
        <span class="text">Next</span>
        <span class="icon text-gray-600">
          <i class="fas fa-arrow-right fa-sm"></i>
        </span>
      </a>
    </div>
	</div>

  <div class="row">
<<<<<<< HEAD
    <div class="col-lg-4">
=======
    <div class="col-lg-6 d-flex align-items-stretch">
>>>>>>> a22192a1
      <!-- Basic Card Example -->
      <div class="card shadow mb-4 w-100">
        <div class="card-header py-3">
          <h6 class="m-0 font-weight-bold text-primary">Details</h6>
        </div>
        <div class="card-body">
          <div class="row">
            <div class="col">
              <strong>Name: </strong>{{ measurement.name }}<br>
              <strong>Island ID: </strong> {{ measurement.island_id }}<br>
              <strong>Image: </strong> <a href="/images/{{ measurement.image_id }}" target="_blank">{{ measurement.image_name }}</a><p></p>
              <strong>Number of sources: </strong> {{ measurement.nr_sources }} (<a href="#sourcesHeader">Source Table</a>)<p></p>
              <div id='secretInfo' class='copy-coords'>{{ measurement.ra_hms }} {{ measurement.dec_dms }}</div>
              <div id='secretDegInfo' class='copy-coords'>{{ measurement.ra }} {{ measurement.dec }}</div>
              <div id='secretGalInfo' class='copy-coords'>{{ measurement.l }} {{ measurement.b }}</div>
              <strong>Position: </strong>{{ measurement.ra_hms }} {{ measurement.dec_dms }}
              <button type="button" id="btnCopy" class="btn btn-link btn-circle btn-sm" title="Copy">
                <i class="far fa-copy"></i>
              </button><br>
              <strong>Position (Decimal): </strong>{{ measurement.ra }} {{ measurement.dec }}
              <button type="button" id="btnDegCopy" class="btn btn-link btn-circle btn-sm" title="Copy">
                <i class="far fa-copy"></i>
              </button><br>
              <strong>Position (Galactic): </strong>{{ measurement.l|floatformat:6 }} {{ measurement.b|floatformat:6 }}
              <button type="button" id="btnGalCopy" class="btn btn-link btn-circle btn-sm" title="Copy">
                <i class="far fa-copy"></i>
              </button><p></p>
            </div>
          </div>
          <div class="row">
            <div class="col">
              <strong>Uncertainty RA: </strong> {{ measurement.uncertainty_ew|deg_to_arcsec|floatformat:3 }}''<br>
              <strong>Uncertainty Dec: </strong> {{ measurement.uncertainty_ns|deg_to_arcsec|floatformat:3 }}''<p></p>
              <strong>Major Axis: </strong> {{ measurement.bmaj|floatformat:2 }}''<br>
              <strong>Minor Axis: </strong> {{ measurement.bmin|floatformat:2 }}''<br>
              <strong>Position Angle: </strong> {{ measurement.pa|floatformat:2 }}&deg;<br>
              <strong>Chi squared fit: </strong> {{ measurement.chi_squared_fit|floatformat:2 }}<br>
              <strong>Frequency: </strong> {{ measurement.frequency|floatformat:2 }} MHz<p></p>

              <strong>Forced Extraction: </strong> {{ measurement.forced }}<br>
              <strong>Has siblings: </strong> {{ measurement.has_siblings }}
              {% if measurement.has_siblings %}
                (<a href="#siblingHeader">Table</a>)
              {% endif %}
            </div>
            <div class="col">
              <strong>Peak Flux: </strong> {{ measurement.flux_peak|floatformat:3 }} &#177; {{ measurement.flux_peak_err|floatformat:3 }} mJy/beam<br>
              <strong>Int. Flux: </strong> {{ measurement.flux_int|floatformat:3 }} &#177; {{ measurement.flux_int_err|floatformat:3 }} mJy<p></p>

              <strong>SNR: </strong> {{ measurement.snr|floatformat:2 }}<br>
              <strong>Local RMS: </strong> {{ measurement.local_rms|floatformat:3 }} mJy<br>
              <strong>Spectral Index: </strong>
              {% if measurement.forced %}
                N/A
              {% else %}
                {{ measurement.spectral_index|floatformat:2 }}
              {% endif %}<br>
              <strong>Spectral Index from TT: </strong>
              {% if measurement.forced %}
                N/A
              {% else %}
                {{ measurement.spectral_index_from_TT }}
              {% endif %}<p></p>

              <strong>flag_c4: </strong> {{ measurement.flag_c4 }}<br>
              <strong>Compactness: </strong> {{ measurement.compactness|floatformat:2 }}
            </div>
          </div>
          <div class="row">
            <div class="col">
              <p></p><strong>Comment: </strong> {{ measurement.comment }}
            </div>
          </div>
        </div>
      </div>


    </div>

    <!-- Aladin viz tile -->
    <div class="col-lg-4">
      <div class="card shadow mb-4" style="height: 96%">
        <div id="aladinViz"></div>
      </div>
    </div>

    <div class="col-lg-4">
      <div class="card shadow mb-4">
        <div class="card-header py-3">
          <h6 class="m-0 font-weight-bold text-primary">Postage Stamp</h6>
        </div>
        <div class="card-body">
<<<<<<< HEAD
          <div class="JS9Menubar" data-width="450px"></div>
          <div class="JS9" data-width="450px" data-height="450px"></div>
=======
          <div class="JS9Menubar" data-width="500px"></div>
          <div class="JS9" data-width="500px" data-height="400px"></div>
>>>>>>> a22192a1
        </div>
      </div>
    </div>
  </div>

  <div class="row">
    <div class="col">
    <!-- Datatable Related Sources -->
    <div class="card shadow mb-4">
      <h6 class="card-header m-0 font-weight-bold text-primary" id="sourceTable">
        <a data-toggle="collapse" href="#collapseSources" aria-expanded="true" aria-controls="collapseSources" id="sourcesHeader" class="d-block">
          <i class="fa fa-chevron-down pull-right"></i>
          Sources
        </a>
      </h6>
      <!-- Card Content - Collapse -->
      <div class="collapse show" id="collapseSources">
        <div class="card-body">
          <div class="table-responsive">
            <table class="table table-bordered table-striped table-hover" id="{{ datatables.0.table_id }}" width="100%" cellspacing="0">
              <thead>
                <tr>
                  {% for name in datatables.0.colsNames %}
                  <th>{{ name }}</th>
                  {% endfor %}
                </tr>
              </thead>
              <tfoot>
                <tr>
                  {% for name in datatables.0.colsNames %}
                  <th>{{ name }}</th>
                  {% endfor %}
                </tr>
              </tfoot>
            </table>
          </div>
        </div>
      </div>
  </div>

  <div class="row">
    <div class="col">
      <div class="card shadow mb-4">
        <h6 class="card-header m-0 font-weight-bold text-primary">
          <a data-toggle="collapse" href="#collapseSiblings" aria-expanded="true" aria-controls="collapseSiblings" id="siblingHeader" class="d-block">
            <i class="fa fa-chevron-down pull-right"></i>
            Siblings
          </a>
        </h6>
        <!-- Card Content - Collapse -->
        <div class="collapse show" id="collapseSiblings">
        <div class="card-body">
          <div class="table-responsive">
            <table class="table table-bordered table-striped table-hover" id="{{ datatables.1.table_id }}" width="100%" cellspacing="0">
              <thead>
                <tr>
                  {% for name in datatables.1.colsNames %}
                  <th>{{ name }}</th>
                  {% endfor %}
                </tr>
              </thead>
              <tfoot>
                <tr>
                  {% for name in datatables.1.colsNames %}
                  <th>{{ name }}</th>
                  {% endfor %}
                </tr>
              </tfoot>
            </table>
          </div>
        </div>
      </div>
    </div>
  </div>

<div style="position: fixed; top: 0; right: 0; z-index: 99">
<div id="alert_placeholder">
</div>
</div>
</div>
<!-- /.container-fluid -->

{% endblock content %}


{% block custom_page_scripts %}
<!-- JS9 FITS viewer - must appear before DataTables -->
<script type="text/javascript" src="{% static 'vendor/js9/js9prefs.js' %}"></script>
<script type="text/javascript" src="{% static 'vendor/js9/js9support.min.js' %}"></script>
<script type="text/javascript" src="{% static 'vendor/js9/js9.min.js' %}"></script>
<script type="text/javascript" src="{% static 'vendor/js9/js9plugins.js' %}"></script>

<!-- Page level plugins -->
<script src="{% static 'vendor/datatables/jquery.dataTables.min.js' %}"></script>
<script src="{% static 'vendor/datatables/dataTables.bootstrap4.min.js' %}"></script>

<!-- Datatable scripts -->
{{ datatables|json_script:"datatable-conf" }}
<script src="{% static 'js/datatables-pipeline.min.js' %}"></script>

<!-- Aladin -->
{{ measurement|json_script:"data-aladin" }}
<script type='text/javascript' src='https://aladin.u-strasbg.fr/AladinLite/api/v2/latest/aladin.min.js' charset='utf-8'></script>
<script src="{% static 'js/aladin-script.min.js' %}"></script>
<script type="text/javascript">
  let aladin = A.aladin('#aladinViz', {fov: 1});
  let aladinConf = JSON.parse(document.getElementById('data-aladin').textContent);
  configureAladin(aladin, aladinConf);
</script>

{{ measurement|json_script:"data-js9" }}
<script type="text/javascript">
  function resizeJS9() {
    let js9Container = $(".JS9").parent();
    let js9Menu = $(".JS9Menubar");
    let width = js9Container.width();
    let height = js9Container.height();
    let resizeFudge = 0;
    if (JS9.bugs.webkit_resize) {
      resizeFudge = JS9.RESIZEFUDGE;
    }
    JS9.ResizeDisplay(width, height - js9Menu.height() - resizeFudge);
  }
  $(document).on("JS9:ready", function() {
    let baseUrl = '{{ base_url }}' || null;
    // function to add base url to an existing url if valid
    addBaseUrl = (url) => baseUrl == null ? url : '/' + baseUrl + url;
    var measurement = JSON.parse(document.getElementById("data-js9").textContent);
    JS9.Load(
      addBaseUrl('/cutout/' + measurement.name + '/large'),
      {
        scalemin: -0.001,
        scalemax: 0.004,
        color:'gray',
        invert: true,
        onload: image => {
          JS9.SetZoom(4);
          var region_url = addBaseUrl('/measurements/' + measurement.image_id + '/' + measurement.aladin_ra + ',' + measurement.aladin_dec + ',20arcmin/region?selection_model=measurement&selection_id={{ measurement.id }}&no_forced=True');
          var opts = Object.assign({}, JS9.Regions.opts);
          opts.tooltip = "$xreg.data.text"
          JS9.NewShapeLayer("components", opts);
          $.get(region_url, regions => {
            JS9.AddShapes("components", regions, {changeable: false, strokeWidth: 1});
          })
        }
      }
    );
    resizeJS9();
    $(window).resize(function() {
      resizeJS9();
    });
  });
</script>

<script type="text/javascript">
  bootstrap_alert = function() {}
  bootstrap_alert.success = function(message) {
      $('#alert_placeholder').html('<div id="copyalert" class="alert alert-success alert-dismissible fade show" role="alert">'+message+'<button type="button" class="close" data-dismiss="alert" aria-label="Close"><span aria-hidden="true">&times;</span></button></div>');
      setTimeout(function () {
          $("#copyalert").fadeTo(500, 0).slideUp(600, function () {
              $(this).remove();
          });
      }, 2000);
          }
  var $body = document.getElementsByTagName('body')[0];
  var $btnCopy = document.getElementById('btnCopy');
  var $btnDegCopy = document.getElementById('btnDegCopy');
  var $btnGalCopy = document.getElementById('btnGalCopy');
  var secretInfo = document.getElementById('secretInfo').innerHTML;
  var secretDegInfo = document.getElementById('secretDegInfo').innerHTML;
  var secretGalInfo = document.getElementById('secretGalInfo').innerHTML;

  var copyToClipboard = function(secretInfo) {
    var $tempInput = document.createElement('INPUT');
    $body.appendChild($tempInput);
    $tempInput.setAttribute('value', secretInfo)
    $tempInput.select();
    document.execCommand('copy');
    $body.removeChild($tempInput);
  }

  $btnCopy.addEventListener('click', function(ev) {
    copyToClipboard(secretInfo);
    bootstrap_alert.success("{{ measurement.ra_hms }} {{ measurement.dec_dms }} copied!");
  });

  $btnDegCopy.addEventListener('click', function(ev) {
    copyToClipboard(secretDegInfo);
    bootstrap_alert.success("{{ measurement.ra }} {{ measurement.dec }} copied!");
  });

  $btnGalCopy.addEventListener('click', function(ev) {
    copyToClipboard(secretGalInfo);
    bootstrap_alert.success("{{ measurement.l|floatformat:6 }} {{ measurement.b|floatformat:6 }} copied!");
  });
</script>

{% endblock custom_page_scripts %}<|MERGE_RESOLUTION|>--- conflicted
+++ resolved
@@ -61,11 +61,7 @@
 	</div>
 
   <div class="row">
-<<<<<<< HEAD
-    <div class="col-lg-4">
-=======
     <div class="col-lg-6 d-flex align-items-stretch">
->>>>>>> a22192a1
       <!-- Basic Card Example -->
       <div class="card shadow mb-4 w-100">
         <div class="card-header py-3">
@@ -158,13 +154,8 @@
           <h6 class="m-0 font-weight-bold text-primary">Postage Stamp</h6>
         </div>
         <div class="card-body">
-<<<<<<< HEAD
           <div class="JS9Menubar" data-width="450px"></div>
           <div class="JS9" data-width="450px" data-height="450px"></div>
-=======
-          <div class="JS9Menubar" data-width="500px"></div>
-          <div class="JS9" data-width="500px" data-height="400px"></div>
->>>>>>> a22192a1
         </div>
       </div>
     </div>
