--- conflicted
+++ resolved
@@ -260,25 +260,15 @@
                 ><i class="fas fa-info-circle"></i></a>
                 <input id="localRmsZeroFillSelect" type="number" class="form-control bg-light border-0" value="{{ runconfig.selavy_local_rms_zero_fill_value }}" min="0" step="0.01" aria-label="localRmsZeroFillSearch" aria-describedby="basic-addon2" name="selavy_local_rms_zero_fill_value">
               </div>
-<<<<<<< HEAD
               <div class="col">
                 <div class="custom-control custom-switch">
-                  <input type="checkbox" class="custom-control-input" id="condomErrorSwitch" {% if runconfig.use_condon_errors %} checked="checked" {% endif %} name="use_condon_errors">
-                  <label class="custom-control-label font-weight-bold text-gray-800" for="condomErrorSwitch">Use Condon Errors</label>
+                  <input type="checkbox" class="custom-control-input" id="condonErrorSwitch" {% if runconfig.use_condon_errors %} checked="checked" {% endif %} name="use_condon_errors">
+                  <label class="custom-control-label font-weight-bold text-gray-800" for="condonErrorSwitch">Use Condon Errors</label>
                   <a href="#" data-toggle="tooltip" data-placement="top" title=
                       "Replaces the selavy catalogue flux and positional errors with those defined by Condon '97, calculated by the pipeline."
                   ><i class="fas fa-info-circle"></i></a>
                 </div>
               </div>
-=======
-            </div>
-            <div class="custom-control custom-switch">
-              <input type="checkbox" class="custom-control-input" id="condonErrorSwitch" {% if runconfig.use_condon_errors %} checked="checked" {% endif %} name="use_condon_errors">
-              <label class="custom-control-label font-weight-bold text-gray-800" for="condonErrorSwitch">Use Condon Errors</label>
-              <a href="#" data-toggle="tooltip" data-placement="top" title=
-                  "Replaces the selavy catalogue flux and positional errors with those defined by Condon '97, calculated by the pipeline."
-              ><i class="fas fa-info-circle"></i></a>
->>>>>>> 980b59d7
             </div>
             <div class="custom-control custom-switch">
               <input type="checkbox" class="custom-control-input" id="astropyWarnSwitch" {% if runconfig.suppress_astropy_warnings %} checked="checked" {% endif %} name="suppress_astropy_warnings">
