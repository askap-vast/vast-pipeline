--- conflicted
+++ resolved
@@ -49,31 +49,16 @@
     """
     Restores the pipeline to the backup files version.
 
-<<<<<<< HEAD
-    Parameters
-    ----------
-    p_run : Run
-        The run model object.
-    bak_files : Dict[str, str]
-        Dictionary containing the paths to the .bak files.
-    prev_config : PipelineConfig
-        Back up run configuration.
-
-    Returns
-    -------
-    None
-=======
     Args:
         p_run (Run):
             The run model object.
         bak_files (Dict[str, str]):
             Dictionary containing the paths to the .bak files.
-        prev_config (config):
-            Module object that represents the back up run configuration.
+        prev_config (PipelineConfig):
+            Back up run configuration.
 
     Returns:
         None
->>>>>>> 99da822d
     """
     # check images match
     img_f_list = prev_config["inputs"]["image"]
