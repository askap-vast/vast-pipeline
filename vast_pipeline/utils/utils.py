<<<<<<< HEAD
import collections
from datetime import datetime
=======
"""
This module contains general pipeline utility functions.
"""

import os
import logging
>>>>>>> 99da822d
import math as m
import logging
import os
from typing import Any, Dict, Tuple

<<<<<<< HEAD
=======
from typing import Dict, Any, List, Tuple
from astroquery.ned import Ned
from astroquery.simbad import Simbad
>>>>>>> 99da822d
from astropy import units as u
from astropy.coordinates import SkyCoord
import numpy as np
import pandas as pd


logger = logging.getLogger(__name__)


class StopWatch():
    """
    A simple stopwatch to simplify timing code.
    """

    def __init__(self) -> None:
        """
        Initialise the StopWatch

        Returns:
            None.
        """
        self._init = datetime.now()
        self._last = self._init

    def reset(self) -> float:
        """
        Reset the stopwatch and return the time since last reset (seconds).

        Returns:
            The time in seconds since the last reset.
        """
        now = datetime.now()
        diff = (now - self._last).total_seconds()
        self._last = now

        return diff

    def reset_init(self) -> float:
        """
        Reset the stopwatch and return the total time since initialisation.

        Returns:
            The time in seconds since the initialisation.
        """
        now = datetime.now()
        diff = (now - self._init).total_seconds()
        self._last = self._init = now

        return diff


def check_read_write_perm(path: str, perm: str='W') -> None:
    """
    Assess the file permission on a path.

    Args:
        path: The system path to assess.
        perm: The permission to check for.

    Returns:
        None

    Raises:
        IOError: The permission is not valid on the checked directory.
    """
    assert perm in ('R', 'W', 'X'), 'permission not supported'

    perm_map = {'R': os.R_OK, 'W': os.W_OK, 'X': os.X_OK}
    if not os.access(path, perm_map[perm]):
        msg = f'permission not valid on folder: {path}'
        logger.error(msg)
        raise IOError(msg)

    pass


def deg2sex(deg: float) -> Tuple[int, Tuple[float, float, float]]:
    """
    Converts angle in degrees to sexagesimal notation
    Returns tuple containing (sign, (degrees, minutes & seconds))
    sign is -1 or 1

    >>> deg2sex(12.582438888888889)
    (12, 34, 56.78000000000182)

    >>> deg2sex(-12.582438888888889)
    (-12, 34, 56.78000000000182)

    Args:
        deg: The angle to convert in degrees.

    Returns:
        A nested tuple with the sign as the 0th value followed by the
        sexagesimal values tuple.

    """

    sign = -1 if deg < 0 else 1
    adeg = abs(deg)
    degf = m.floor(adeg)
    mins = (adeg - degf) * 60.
    minsf = int(m.floor(mins))
    secs = (mins - minsf) * 60.

    return (sign, (degf, minsf, secs))


def deg2dms(deg: float, dms_format: bool=False) -> str:
    """Convert angle in degrees into DMS using format. Default: '02d:02d:05.2f'

    >>> deg2dms(12.582438888888889)
    '+12:34:56.78'

    >>> deg2dms(2.582438888888889)
    '+02:34:56.78'

    >>> deg2dms(-12.582438888888889)
    '-12:34:56.78'

    Args:
        deg: The angle in degrees to convert.
        dms_format: If `True` then the result is returned in dms format, e.g.
            '+12d34m56.78s'.

    Returns:
        The string result.
    """

    sign, sex = deg2sex(deg)
    signchar = "+" if sign == 1 else "-"

    if dms_format:
        return f'{signchar}{sex[0]:02d}d{sex[1]:02d}m{sex[2]:05.2f}s'

    return f'{signchar}{sex[0]:02d}:{sex[1]:02d}:{sex[2]:05.2f}'


def deg2hms(deg: float, hms_format: bool=False) -> str:
    """Convert angle in degrees into HMS using format. Default: '%d:%d:%.2f'

    >>> deg2hms(188.73658333333333)
    '12:34:56.78'


    >>> deg2hms(-188.73658333333333)
    '12:34:56.78'

    Args:
        deg: The angle in degrees to convert.
        hms_format: If `True` then the result is returned in hms format, e.g.
            '12h34m56.78s'.

    Returns:
        The string result.
    """
    # TODO: why it this?
    # We only handle positive RA values
    # assert deg >= 0
    sign, sex = deg2sex(deg / 15.)

    if hms_format:
        return f'{sex[0]:02d}h{sex[1]:02d}m{sex[2]:05.2f}s'

    return f'{sex[0]:02d}:{sex[1]:02d}:{sex[2]:05.2f}'


def eq_to_cart(ra: float, dec: float) -> Tuple[float, float, float]:
    """
    Find the cartesian co-ordinates on the unit sphere given the eq.
    co-ords. ra, dec should be in degrees.

    Args:
        ra: The right ascension coordinate, in degrees, to convert.
        dec: The declination coordinate, in degrees, to convert.

    Returns:
        The cartesian coordinates.
    """
    # TODO: This part of the code can probably be removed along with the
    # storage of these coodinates on the image.
    return (
        m.cos(m.radians(dec)) * m.cos(m.radians(ra)),# Cartesian x
        m.cos(m.radians(dec)) * m.sin(m.radians(ra)),# Cartesian y
        m.sin(m.radians(dec))# Cartesian z
    )


def equ2gal(ra: float, dec: float) -> Tuple[float, float]:
    """
    Convert equatorial coordinates to galactic

    Args:
        ra (float): Right ascension in units of degrees.
        dec (float): Declination in units of degrees.

    Returns:
        Tuple (float, float): Galactic longitude and latitude in degrees.
    """
    c = SkyCoord(np.float(ra), np.float(dec), unit=(u.deg, u.deg), frame='icrs')
    l = c.galactic.l.deg
    b = c.galactic.b.deg

    return l, b


def gal2equ(l: float, b: float) -> Tuple[float, float]:
    """
    Convert galactic coordinates to equatorial.

    Args:
        l (float): Galactic longitude in degrees.
        b (float): Galactic latitude in degrees.

    Returns:
        Tuple (float, float): Right ascension and declination in units of degrees.
    """
    c = SkyCoord(l=np.float(l) * u.deg, b=np.float(b) * u.deg, frame='galactic')
    ra = c.icrs.ra.deg
    dec = c.icrs.dec.deg

    return ra, dec


def parse_coord(coord_string: str, coord_frame: str = "icrs") -> SkyCoord:
    """Parse a coordinate string and return a SkyCoord. The units may be expressed within
    `coord_string` e.g. "21h52m03.1s -62d08m19.7s", "18.4d +43.1d". If no units are given,
    the following assumptions are made:
        - if both coordinate components are decimals, they are assumed to be in degrees.
        - if a sexagesimal coordinate is given and the frame is galactic, both components
            are assumed to be in degrees. For any other frame, the first component is
            assumed to be in hourangles and the second in degrees.
    Will raise a ValueError if SkyCoord is unable to parse `coord_string`.

    Args:
        coord_string (str): The coordinate string to parse.
        coord_frame (str, optional): The frame of `coord_string`. Defaults to "icrs".

    Returns:
        SkyCoord
    """
    # if both coord components are decimals, assume they're in degrees, otherwise assume
    # hourangles and degrees. Note that the unit parameter is ignored if the units are
    # not ambiguous i.e. if coord_string contains the units (e.g. 18.4d, 5h35m, etc)
    try:
        _ = [float(x) for x in coord_string.split()]
        unit = "deg"
    except ValueError:
        if coord_frame == "galactic":
            unit = "deg"
        else:
            unit = "hourangle,deg"

    coord = SkyCoord(coord_string, unit=unit, frame=coord_frame)

    return coord


def optimize_floats(df: pd.DataFrame) -> pd.DataFrame:
    """
    Downcast float columns in a pd.DataFrame to the smallest
    data type without losing any information.

    Credit to Robbert van der Gugten.

    Args:
        df:
            input dataframe, no specific columns.

    Returns:
        The input dataframe with the `float64` type
        columns downcasted.
    """
    floats = df.select_dtypes(include=['float64']).columns.tolist()
    df[floats] = df[floats].apply(pd.to_numeric, downcast='float')

    return df


def optimize_ints(df: pd.DataFrame) -> pd.DataFrame:
    """
    Downcast integer columns in a pd.DataFrame to the smallest
    data type without losing any information.

    Credit to Robbert van der Gugten.

    Args:
        df:
            Input dataframe, no specific columns.

    Returns:
        The input dataframe with the `int64` type
        columns downcasted.
    """
    ints = df.select_dtypes(include=['int64']).columns.tolist()
    df[ints] = df[ints].apply(pd.to_numeric, downcast='integer')

    return df


def dict_merge(dct: Dict[Any, Any], merge_dct: Dict[Any, Any], add_keys=True) -> Dict[Any, Any]:
    """Recursive dict merge. Inspired by dict.update(), instead of
    updating only top-level keys, dict_merge recurses down into dicts nested
    to an arbitrary depth, updating keys. The `merge_dct` is merged into
    `dct`.

<<<<<<< HEAD
    This version will return a copy of the dictionary and leave the original
    arguments untouched.

    The optional argument `add_keys`, determines whether keys which are
    present in `merge_dict` but not `dct` should be included in the
    new dict.

    Args:
        dct (dict) onto which the merge is executed
        merge_dct (dict): dct merged into dct
        add_keys (bool): whether to add new keys

    Returns:
        dict: updated dict
=======
    Args:
        l:
            input dataframe, no specific columns.

    Returns:
        A dictionary containing the list values.
>>>>>>> 99da822d
    """
    dct = dct.copy()
    if not add_keys:
        merge_dct = {k: merge_dct[k] for k in set(dct).intersection(set(merge_dct))}

    for k, v in merge_dct.items():
        if (
            k in dct
            and isinstance(dct[k], dict)
            and isinstance(merge_dct[k], collections.Mapping)
        ):
            dct[k] = dict_merge(dct[k], merge_dct[k], add_keys=add_keys)
        else:
            dct[k] = merge_dct[k]

    return dct<|MERGE_RESOLUTION|>--- conflicted
+++ resolved
@@ -1,25 +1,14 @@
-<<<<<<< HEAD
-import collections
-from datetime import datetime
-=======
 """
 This module contains general pipeline utility functions.
 """
 
+import collections
+from datetime import datetime
 import os
 import logging
->>>>>>> 99da822d
 import math as m
-import logging
-import os
 from typing import Any, Dict, Tuple
 
-<<<<<<< HEAD
-=======
-from typing import Dict, Any, List, Tuple
-from astroquery.ned import Ned
-from astroquery.simbad import Simbad
->>>>>>> 99da822d
 from astropy import units as u
 from astropy.coordinates import SkyCoord
 import numpy as np
@@ -325,7 +314,6 @@
     to an arbitrary depth, updating keys. The `merge_dct` is merged into
     `dct`.
 
-<<<<<<< HEAD
     This version will return a copy of the dictionary and leave the original
     arguments untouched.
 
@@ -340,14 +328,6 @@
 
     Returns:
         dict: updated dict
-=======
-    Args:
-        l:
-            input dataframe, no specific columns.
-
-    Returns:
-        A dictionary containing the list values.
->>>>>>> 99da822d
     """
     dct = dct.copy()
     if not add_keys:
