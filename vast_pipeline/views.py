--- conflicted
+++ resolved
@@ -72,31 +72,8 @@
     totals['nr_pruns'] = Run.objects.count()
     totals['nr_imgs'] = Image.objects.count()
     totals['nr_srcs'] = Source.objects.count()
-<<<<<<< HEAD
     totals['nr_meas'] = Measurement.objects.count()
-=======
-    meas_glob = glob(os.path.join(
-        settings.PIPELINE_WORKING_DIR,
-        'images/**/measurements.parquet',
-    ))
-    check_run_db = Run.objects.exists()
-    totals['nr_meas'] = (
-        dd.read_parquet(meas_glob, columns='id')
-        .shape[0]
-        .compute()
-    ) if (check_run_db and meas_glob) else 0
-
-    f_meas_glob = glob(os.path.join(
-        settings.PIPELINE_WORKING_DIR,
-        '*/forced_meas*.parquet',
-    ))
-    totals['nr_f_meas'] = (
-        dd.read_parquet(f_meas_glob, columns='id')
-        .shape[0]
-        .compute()
-    ) if (check_run_db and f_meas_glob) else 0
-
->>>>>>> 34223e33
+
     context = {
         'totals': totals,
         'd3_celestial_skyregions': get_skyregions_collection(),
@@ -238,53 +215,11 @@
     p_run['status'] = p_run_model.get_status_display()
     # Change measurement count to N.A. if run is not complete.
     if p_run_model.image_set.exists() and p_run_model.status == 'Completed':
-<<<<<<< HEAD
         p_run['nr_meas'] = p_run['n_selavy_measurements']
         p_run['nr_frcd'] = p_run['n_forced_measurements']
     else:
-        p_run['nr_meas'] = 'N.A.'
-        p_run['nr_frcd'] = 'N.A.'
-=======
-        images = list(p_run_model.image_set.values('name', 'datetime'))
-        img_paths = list(map(
-            lambda x: os.path.join(
-                settings.PIPELINE_WORKING_DIR,
-                'images',
-                x.replace('.','_'),
-                'measurements.parquet'
-            ),
-            p_run_model.image_set.values_list('name', flat=True)
-        ))
-        p_run['nr_meas'] = (
-            dd.read_parquet(img_paths, columns='id')
-            .shape[0]
-            .compute()
-        )
-    else:
         p_run['nr_meas'] = 'N/A'
-
-    forced_path = glob(
-        os.path.join(p_run['path'], 'forced_measurements_*.parquet')
-    )
-    if forced_path and p_run_model.status == 'Completed':
-        try:
-            p_run['nr_frcd'] = (
-                dd.read_parquet(forced_path, columns='id')
-                .shape[0]
-                .compute()
-            )
-        except Exception as e:
-            messages.error(
-                request,
-                (
-                    'Issues in reading forced measurements parquet:\n'
-                    f'{e.args[0][:500]}'
-                )
-            )
-            pass
-    else:
         p_run['nr_frcd'] = 'N/A'
->>>>>>> 34223e33
 
     if p_run_model.status == 'Completed':
         p_run['new_srcs'] = Source.objects.filter(
