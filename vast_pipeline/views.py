--- conflicted
+++ resolved
@@ -1895,19 +1895,15 @@
     authentication_classes = [SessionAuthentication, BasicAuthentication]
     permission_classes = [IsAuthenticated]
 
-<<<<<<< HEAD
-    def get(self, request, measurement_name, size="normal"):
+    def get(self, request, measurement_id: int, size: str = "normal"):
         img_type = request.query_params.get('img_type', 'fits')
         if img_type not in ('fits', 'png'):
             raise Http404(
                 "GET query param img_type must be either 'fits' or 'png'."
             )
 
-        measurement = Measurement.objects.get(name=measurement_name)
-=======
-    def get(self, request, measurement_id: int, size: str = "normal"):
         measurement = Measurement.objects.get(id=measurement_id)
->>>>>>> 54e7bff4
+
         image_hdu: fits.PrimaryHDU = fits.open(measurement.image.path)[0]
         coord = SkyCoord(ra=measurement.ra, dec=measurement.dec, unit="deg")
         sizes = {
