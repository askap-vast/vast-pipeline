import os

from astropy.coordinates import SkyCoord, name_resolve
from astropy.coordinates.builtin_frames import frame_transform_graph
from django.urls import reverse
from django.contrib.auth.models import User
from rest_framework import serializers

from vast_pipeline.utils.utils import deg2dms, deg2hms, parse_coord
from vast_pipeline.models import Image, Measurement, Run, Source, SourceFav


class RunSerializer(serializers.ModelSerializer):
    id = serializers.IntegerField(read_only=True)
    path = serializers.SerializerMethodField()
    n_sources = serializers.IntegerField(read_only=True)
    n_images = serializers.IntegerField(read_only=True)
<<<<<<< HEAD
    epoch_based = serializers.BooleanField(read_only=True)
=======
    n_selavy_measurements = serializers.IntegerField(read_only=True)
    n_forced_measurements = serializers.IntegerField(read_only=True)
>>>>>>> 240ea3f3
    status = serializers.CharField(source='get_status_display')

    class Meta:
        model = Run
        fields = '__all__'
        datatables_always_serialize = ('id',)

    def get_path(self, run):
        return os.path.relpath(run.path)


class ImageSerializer(serializers.ModelSerializer):
    id = serializers.IntegerField(read_only=True)
    frequency = serializers.SerializerMethodField(read_only=True)

    def get_frequency(self, obj):
        return obj.band.frequency

    class Meta:
        model = Image
        fields = [
            'id',
            'name',
            'datetime',
            'frequency',
            'ra',
            'dec',
            'rms_median',
            'rms_min',
            'rms_max',
            'beam_bmaj',
            'beam_bmin',
            'beam_bpa'
        ]
        datatables_always_serialize = ('id',)


class MeasurementSerializer(serializers.ModelSerializer):
    id = serializers.IntegerField(read_only=True)
    frequency = serializers.SerializerMethodField(read_only=True)

    def get_frequency(self, obj):
        return obj.image.band.frequency

    class Meta:
        model = Measurement
        fields = [
            'id',
            'name',
            'ra',
            'ra_err',
            'uncertainty_ew',
            'dec',
            'dec_err',
            'uncertainty_ns',
            'flux_int',
            'flux_int_err',
            'flux_peak',
            'flux_peak_err',
            'compactness',
            'snr',
            'has_siblings',
            'forced',
            'island_id',
            'frequency'
        ]
        datatables_always_serialize = ('id',)


class UserSerializer(serializers.ModelSerializer):
    class Meta:
        model = User
        fields =['username']


class RunNameSerializer(serializers.ModelSerializer):
    class Meta:
        model = Run
        fields = ['id', 'name']
        datatables_always_serialize = ('id',)


class SourceNameSerializer(serializers.ModelSerializer):
    run = RunNameSerializer()
    class Meta:
        model = Source
        fields= ['id', 'name', 'run']
        datatables_always_serialize = ('id',)


class SourceSerializer(serializers.ModelSerializer):
    id = serializers.IntegerField(read_only=True)
    run = RunNameSerializer()
    wavg_ra = serializers.SerializerMethodField()
    wavg_dec = serializers.SerializerMethodField()

    class Meta:
        model = Source
        exclude = ['cross_match_sources']
        datatables_always_serialize = ('id',)

    def get_wavg_ra(self, source):
        return deg2hms(source.wavg_ra, hms_format=True)

    def get_wavg_dec(self, source):
        return deg2dms(source.wavg_dec, dms_format=True)


class SourceFavSerializer(serializers.ModelSerializer):
    user = UserSerializer(read_only=True)
    source = SourceNameSerializer(read_only=True)
    deletefield = serializers.SerializerMethodField()

    class Meta:
        model = SourceFav
        fields = '__all__'
        datatables_always_serialize = ('id', 'source', 'user')

    def get_deletefield(self, obj):
        redirect = reverse('vast_pipeline:api_sources_favs-detail', args=[obj.id])
        string = (
            f'<a href="{redirect}" class="text-danger" onclick="sendDelete(event)">'
            '<i class="fas fa-trash"></i></a>'
        )
        return string


class RawImageSelavyObjSerializer(serializers.Serializer):
    path = serializers.CharField()
    title = serializers.CharField()
    datatokens = serializers.CharField()


class RawImageSelavyListSerializer(serializers.Serializer):
    fits = RawImageSelavyObjSerializer(many=True)
    selavy = RawImageSelavyObjSerializer(many=True)


class SesameResultSerializer(serializers.Serializer):
    object_name = serializers.CharField(required=True)
    service = serializers.ChoiceField(choices=["all", "simbad", "ned", "vizier"], required=True)
    coord = serializers.CharField(read_only=True)

    def validate(self, data):
        _ = name_resolve.sesame_database.set(data["service"])
        try:
            coord = SkyCoord.from_name(data["object_name"])
        except name_resolve.NameResolveError as e:
            raise serializers.ValidationError({"object_name": str(e)})
        data["coord"] = coord.to_string(style="hmsdms", sep=":")
        return data


class CoordinateValidatorSerializer(serializers.Serializer):
    coord = serializers.CharField(required=True)
    frame = serializers.ChoiceField(choices=frame_transform_graph.get_names(), required=True)

    def validate(self, data):
        try:
            _ = parse_coord(data["coord"], coord_frame=data["frame"])
        except ValueError as e:
            raise serializers.ValidationError({"coord": str(e.args[0])})
        return data


class ExternalSearchSerializer(serializers.Serializer):
    """Serializer for external database cone search results, i.e. SIMBAD and NED.
    """
    object_name = serializers.CharField()
    database = serializers.CharField(
        help_text="Result origin database, e.g. SIMBAD or NED."
    )
    separation_arcsec = serializers.FloatField()
    otype = serializers.CharField(help_text="Object type, e.g. QSO.")
    otype_long = serializers.CharField(
        allow_blank=True,
        help_text="Longer form of object type, e.g. quasar. Only supplied for SIMBAD results.",
    )
    ra_hms = serializers.CharField()
    dec_dms = serializers.CharField()<|MERGE_RESOLUTION|>--- conflicted
+++ resolved
@@ -15,12 +15,9 @@
     path = serializers.SerializerMethodField()
     n_sources = serializers.IntegerField(read_only=True)
     n_images = serializers.IntegerField(read_only=True)
-<<<<<<< HEAD
-    epoch_based = serializers.BooleanField(read_only=True)
-=======
     n_selavy_measurements = serializers.IntegerField(read_only=True)
     n_forced_measurements = serializers.IntegerField(read_only=True)
->>>>>>> 240ea3f3
+    epoch_based = serializers.BooleanField(read_only=True)
     status = serializers.CharField(source='get_status_display')
 
     class Meta:
