--- conflicted
+++ resolved
@@ -231,30 +231,12 @@
         'img_diff_true_rms': 'f',
     }
 
-<<<<<<< HEAD
-    n_cpu = 10 #cpu_count() - 1 # temporarily hardcode n_cpu
-    partition_size_mb=100
-    mem_usage_mb = out.memory_usage(deep=True).sum() / 1e6
-    npartitions = int(np.ceil(mem_usage_mb/partition_size_mb))
-    
-    if npartitions < n_cpu:
-        npartitions=n_cpu
-    logger.debug(f"df mem usage: {mem_usage_mb}MB")
-    logger.debug(f"Applying get_rms_measurements with {n_cpu} CPUs....")
-    logger.debug(f"and using {npartitions} partitions of {partition_size_mb}MB...")
-    #out = out.set_index('img_diff_rms_path')
-    #logger.debug(out)
-    #logger.debug(out['img_diff_rms_path'])
-    out = (
-        dd.from_pandas(out, npartitions=npartitions)
-=======
     n_cpu = cpu_count() - 1
     logger.debug(f"Running association with {n_cpu} CPUs")
     n_partitions = calculate_n_partitions(out, n_cpu)
 
     out = (
         dd.from_pandas(out, npartitions=n_partitions)
->>>>>>> 32230f78
         .groupby('img_diff_rms_path')
         .apply(
             get_image_rms_measurements,
