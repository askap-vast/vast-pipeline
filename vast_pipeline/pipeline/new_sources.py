--- conflicted
+++ resolved
@@ -12,14 +12,11 @@
 )
 
 from vast_pipeline.models import Image, Run
-<<<<<<< HEAD
-from vast_pipeline.utils.utils import StopWatch
+
+from vast_pipeline.utils.utils import StopWatch, calculate_n_partitions
 from vast_pipeline.pipeline.utils import (
     get_df_memory_usage, log_total_memory_usage
 )
-=======
-from vast_pipeline.utils.utils import StopWatch, calculate_n_partitions
->>>>>>> 705a815e
 from vast_pipeline.image.utils import open_fits
 
 
@@ -454,15 +451,13 @@
     # measure the actual rms in the previous images at
     # the source location.
 
-<<<<<<< HEAD
-    logger.debug("Getting rms measurements...")
-=======
     # PR#713: This part of the code should be rewritten to reflect the new
     # behaviour of parallel_get_rms_measurements. That function should be
     # renamed to something like parallel_get_new_high_sigma and all of the
     # subsequent code in this function moved into it.
 
->>>>>>> 705a815e
+    logger.debug("Getting rms measurements...")
+
     new_sources_df = parallel_get_rms_measurements(
         new_sources_df, edge_buffer=edge_buffer
     )
