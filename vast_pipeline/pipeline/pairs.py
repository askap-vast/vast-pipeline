from itertools import combinations
import logging

import dask.dataframe as dd
import numpy as np
import pandas as pd
from psutil import cpu_count

from vast_pipeline.utils.utils import calculate_n_partitions


logger = logging.getLogger(__name__)


def calculate_vs_metric(
    flux_a: float, flux_b: float, flux_err_a: float, flux_err_b: float
) -> float:
    """Calculate the Vs variability metric which is the t-statistic that the provided
    fluxes are variable. See Section 5 of Mooley et al. (2016) for details,
    DOI: 10.3847/0004-637X/818/2/105.

    Args:
        flux_a (float): flux value "A".
        flux_b (float): flux value "B".
        flux_err_a (float): error of `flux_a`.
        flux_err_b (float): error of `flux_b`.

    Returns:
        float: the Vs metric for flux values "A" and "B".
    """
    return (flux_a - flux_b) / np.hypot(flux_err_a, flux_err_b)


def calculate_m_metric(flux_a: float, flux_b: float) -> float:
    """Calculate the m variability metric which is the modulation index between two fluxes.
    This is proportional to the fractional variability.
    See Section 5 of Mooley et al. (2016) for details, DOI: 10.3847/0004-637X/818/2/105.

    Args:
        flux_a (float): flux value "A".
        flux_b (float): flux value "B".

    Returns:
        float: the m metric for flux values "A" and "B".
    """
    return 2 * ((flux_a - flux_b) / (flux_a + flux_b))


def calculate_measurement_pair_metrics(df: pd.DataFrame) -> pd.DataFrame:
    """Generate a DataFrame of measurement pairs and their 2-epoch variability metrics
    from a DataFrame of measurements. For more information on the variability metrics, see
    Section 5 of Mooley et al. (2016), DOI: 10.3847/0004-637X/818/2/105.

    Args:
        df (pd.DataFrame): Input measurements. Must contain columns: id, source, flux_int,
            flux_int_err, flux_peak, flux_peak_err, has_siblings.

    Returns:
        Measurement pairs and 2-epoch metrics. Will contain columns:
            source - the source ID
            id_a, id_b - the measurement IDs
            flux_int_a, flux_int_b - measurement integrated fluxes in mJy
            flux_int_err_a, flux_int_err_b - measurement integrated flux errors in mJy
            flux_peak_a, flux_peak_b - measurement peak fluxes in mJy/beam
            flux_peak_err_a, flux_peak_err_b - measurement peak flux errors in mJy/beam
            vs_peak, vs_int - variability t-statistic
            m_peak, m_int - variability modulation index
    """
<<<<<<< HEAD
    n_cpu = 10 #cpu_count() - 1 # temporarily hardcode n_cpu
    
    partition_size_mb=100
    mem_usage_mb = df.memory_usage(deep=True).sum() / 1e6
    npartitions = int(np.ceil(mem_usage_mb/partition_size_mb))
    
    if npartitions < n_cpu:
        npartitions=n_cpu
    logger.debug(f"Running calculate_measurement_pair_metrics with {n_cpu} CPUs....")
    logger.debug(f"and using {npartitions} partions of {partition_size_mb}MB...")
    
    out = dd.from_pandas(df.set_index('source'), npartitions=npartitions)
=======
    n_cpu = cpu_count() - 1
    logger.debug(f"Running association with {n_cpu} CPUs")
    n_partitions = calculate_n_partitions(df.set_index('source'), n_cpu)
>>>>>>> 32230f78

    """Create a DataFrame containing all measurement ID combinations per source.
    Resultant DataFrame will have a MultiIndex(["source", RangeIndex]) where "source" is
    the source ID and RangeIndex is an unnamed temporary ID for each measurement pair,
    unique only together with source.
    DataFrame will have columns [0, 1], each containing a measurement ID. e.g.
                       0      1
        source
        1       0      1   9284
                1      1  17597
                2      1  26984
                3   9284  17597
                4   9284  26984
        ...          ...    ...
        11105   2  11845  19961
        11124   0   3573  12929
                1   3573  21994
                2  12929  21994
        11128   0   6216  23534
    """
    
    
    measurement_combinations = (
<<<<<<< HEAD
        dd.from_pandas(df.set_index("source"), npartitions=npartitions)
=======
        dd.from_pandas(df, npartitions=n_partitions)
>>>>>>> 32230f78
        .groupby("source")["id"]
        .apply(
            lambda x: pd.DataFrame(list(combinations(x, 2))), meta={0: "i", 1: "i"},)
        .compute(num_workers=n_cpu, scheduler="processes")
    )

    """Drop the RangeIndex from the MultiIndex as it isn't required and rename the columns.
    Example resultant DataFrame:
               source   id_a   id_b
        0           1      1   9284
        1           1      1  17597
        2           1      1  26984
        3           1   9284  17597
        4           1   9284  26984
        ...       ...    ...    ...
        33640   11105  11845  19961
        33641   11124   3573  12929
        33642   11124   3573  21994
        33643   11124  12929  21994
        33644   11128   6216  23534
    Where source is the source ID, id_a and id_b are measurement IDs.
    """
    measurement_combinations = measurement_combinations.reset_index(
        level=1, drop=True
    ).rename(columns={0: "id_a", 1: "id_b"}).astype(int).reset_index()

    # Dask has a tendency to swap which order the measurement pairs are
    # defined in, even if the dataframe is pre-sorted. We want the pairs to be
    # in date order (a < b) so the code below corrects any that are not.
    measurement_combinations = measurement_combinations.join(
        df[['source', 'id', 'datetime']].set_index(['source', 'id']),
        on=['source', 'id_a'],
    )

    measurement_combinations = measurement_combinations.join(
        df[['source', 'id', 'datetime']].set_index(['source', 'id']),
        on=['source', 'id_b'], lsuffix='_a', rsuffix='_b'
    )

    to_correct_mask = (
        measurement_combinations['datetime_a']
        > measurement_combinations['datetime_b']
    )

    if np.any(to_correct_mask):
        logger.debug('Correcting measurement pairs order')
        (
            measurement_combinations.loc[to_correct_mask, 'id_a'],
            measurement_combinations.loc[to_correct_mask, 'id_b']
        ) = np.array([
            measurement_combinations.loc[to_correct_mask, 'id_b'].values,
            measurement_combinations.loc[to_correct_mask, 'id_a'].values
        ])

    measurement_combinations = measurement_combinations.drop(
        ['datetime_a', 'datetime_b'], axis=1
    )

    # add the measurement fluxes and errors
    association_fluxes = df.set_index(["source", "id"])[
        ["flux_int", "flux_int_err", "flux_peak", "flux_peak_err", "image"]
    ].rename(columns={"image": "image_name"})
    measurement_combinations = measurement_combinations.join(
        association_fluxes,
        on=["source", "id_a"],
    ).join(
        association_fluxes,
        on=["source", "id_b"],
        lsuffix="_a",
        rsuffix="_b",
    )

    # calculate 2-epoch metrics
    measurement_combinations["vs_peak"] = calculate_vs_metric(
        measurement_combinations.flux_peak_a,
        measurement_combinations.flux_peak_b,
        measurement_combinations.flux_peak_err_a,
        measurement_combinations.flux_peak_err_b,
    )
    measurement_combinations["vs_int"] = calculate_vs_metric(
        measurement_combinations.flux_int_a,
        measurement_combinations.flux_int_b,
        measurement_combinations.flux_int_err_a,
        measurement_combinations.flux_int_err_b,
    )
    measurement_combinations["m_peak"] = calculate_m_metric(
        measurement_combinations.flux_peak_a,
        measurement_combinations.flux_peak_b,
    )
    measurement_combinations["m_int"] = calculate_m_metric(
        measurement_combinations.flux_int_a,
        measurement_combinations.flux_int_b,
    )

    return measurement_combinations<|MERGE_RESOLUTION|>--- conflicted
+++ resolved
@@ -66,24 +66,9 @@
             vs_peak, vs_int - variability t-statistic
             m_peak, m_int - variability modulation index
     """
-<<<<<<< HEAD
-    n_cpu = 10 #cpu_count() - 1 # temporarily hardcode n_cpu
-    
-    partition_size_mb=100
-    mem_usage_mb = df.memory_usage(deep=True).sum() / 1e6
-    npartitions = int(np.ceil(mem_usage_mb/partition_size_mb))
-    
-    if npartitions < n_cpu:
-        npartitions=n_cpu
-    logger.debug(f"Running calculate_measurement_pair_metrics with {n_cpu} CPUs....")
-    logger.debug(f"and using {npartitions} partions of {partition_size_mb}MB...")
-    
-    out = dd.from_pandas(df.set_index('source'), npartitions=npartitions)
-=======
     n_cpu = cpu_count() - 1
     logger.debug(f"Running association with {n_cpu} CPUs")
     n_partitions = calculate_n_partitions(df.set_index('source'), n_cpu)
->>>>>>> 32230f78
 
     """Create a DataFrame containing all measurement ID combinations per source.
     Resultant DataFrame will have a MultiIndex(["source", RangeIndex]) where "source" is
@@ -107,11 +92,7 @@
     
     
     measurement_combinations = (
-<<<<<<< HEAD
-        dd.from_pandas(df.set_index("source"), npartitions=npartitions)
-=======
         dd.from_pandas(df, npartitions=n_partitions)
->>>>>>> 32230f78
         .groupby("source")["id"]
         .apply(
             lambda x: pd.DataFrame(list(combinations(x, 2))), meta={0: "i", 1: "i"},)
