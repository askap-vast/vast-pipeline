--- conflicted
+++ resolved
@@ -705,29 +705,11 @@
         'eta_peak': 'f',
         'related_list': 'O'
     }
-<<<<<<< HEAD
-    n_cpu = 10 #cpu_count() - 1 # temporarily hardcode n_cpu
-    #from dask.distributed import Client
-    #client = Client(n_workers=n_cpu, memory_limit="3GB")
-    #chunksize=10000
-    partition_size_mb=100
-    mem_usage_mb = df.memory_usage(deep=True).sum() / 1e6
-    npartitions = int(np.ceil(mem_usage_mb/partition_size_mb))
-    
-    if npartitions < n_cpu:
-        npartitions=n_cpu
-    logger.debug(f"Running parallel_groupby with {n_cpu} CPUs....")
-    logger.debug(f"and using {npartitions} partions of {partition_size_mb}MB...")
-    
-    out = dd.from_pandas(df.set_index('source'), npartitions=npartitions)
-    
-=======
     n_cpu = cpu_count() - 1
     logger.debug(f"Running association with {n_cpu} CPUs")
     n_partitions = calculate_n_partitions(df, n_cpu)
 
     out = dd.from_pandas(df.set_index('source'), npartitions=n_partitions)
->>>>>>> 32230f78
     out = (
         out.groupby('source')
         .apply(
@@ -785,25 +767,12 @@
         'wavg_ra': 'f',
         'wavg_dec': 'f',
     }
-<<<<<<< HEAD
-    n_cpu = 10 #cpu_count() - 1 # temporarily hardcode n_cpu
-    partition_size_mb=100
-    mem_usage_mb = df.memory_usage(deep=True).sum() / 1e6
-    npartitions = int(np.ceil(mem_usage_mb/partition_size_mb))
-    
-    if npartitions < n_cpu:
-        npartitions=n_cpu
-    logger.debug(f"Running parallel_groupby_coord with {n_cpu} CPUs....")
-    logger.debug(f"and using {npartitions} partions of {partition_size_mb}MB...")
-    
-    out = dd.from_pandas(df.set_index('source'), npartitions=npartitions)
-=======
+
     n_cpu = cpu_count() - 1
     logger.debug(f"Running association with {n_cpu} CPUs")
     n_partitions = calculate_n_partitions(df, n_cpu)
 
     out = dd.from_pandas(df.set_index('source'), npartitions=n_partitions)
->>>>>>> 32230f78
     out = (
         out.groupby('source')
         .apply(calc_ave_coord, meta=col_dtype)
