"""
This module contains all the functions required to perform source association.
"""

import logging
import numpy as np
import pandas as pd
from typing import Tuple, Dict, List
import dask.dataframe as dd
from psutil import cpu_count

from astropy import units as u
from astropy.coordinates import SkyCoord
from astropy.coordinates import Angle

from .utils import (
    prep_skysrc_df,
    add_new_one_to_many_relations,
    add_new_many_to_one_relations,
    reconstruct_associtaion_dfs
)
from vast_pipeline.pipeline.config import PipelineConfig
from vast_pipeline.utils.utils import StopWatch, calculate_n_partitions


logger = logging.getLogger(__name__)


def calc_de_ruiter(df: pd.DataFrame) -> np.ndarray:
    """
    Calculates the unitless 'de Ruiter' radius of the
    association. Works on the 'temp_df' dataframe of the
    advanced association, where the two sources associated
    with each other have been merged into one row.

    Args:
        df:
            The 'temp_df' from advanced association. It must
            contain the columns `ra_skyc1`, 'ra_skyc2', 'uncertainty_ew_skyc1',
            'uncertainty_ew_skyc2', 'dec_skyc1', 'dec_skyc2',
            'uncertainty_ns_skyc1' and 'uncertainty_ns_skyc2'.

    Returns:
        Array containing the de Ruiter radius for all rows in the df.
    """
    ra_1 = df['ra_skyc1'].values
    ra_2 = df['ra_skyc2'].values

    # avoid wrapping issues
    ra_1[ra_1 > 270.] -= 180.
    ra_2[ra_2 > 270.] -= 180.
    ra_1[ra_1 < 90.] += 180.
    ra_2[ra_2 < 90.] += 180.

    ra_1 = np.deg2rad(ra_1)
    ra_2 = np.deg2rad(ra_2)

    ra_1_err = np.deg2rad(df['uncertainty_ew_skyc1'].values)
    ra_2_err = np.deg2rad(df['uncertainty_ew_skyc2'].values)

    dec_1 = np.deg2rad(df['dec_skyc1'].values)
    dec_2 = np.deg2rad(df['dec_skyc2'].values)

    dec_1_err = np.deg2rad(df['uncertainty_ns_skyc1'].values)
    dec_2_err = np.deg2rad(df['uncertainty_ns_skyc2'].values)

    dr1 = (ra_1 - ra_2) * (ra_1 - ra_2)
    dr1_1 = np.cos((dec_1 + dec_2) / 2.)
    dr1 *= dr1_1 * dr1_1
    dr1 /= ra_1_err * ra_1_err + ra_2_err * ra_2_err

    dr2 = (dec_1 - dec_2) * (dec_1 - dec_2)
    dr2 /= dec_1_err * dec_1_err + dec_2_err * dec_2_err

    dr = np.sqrt(dr1 + dr2)

    return dr


def one_to_many_basic(
    skyc2_srcs: pd.DataFrame,
    sources_df: pd.DataFrame,
    id_incr_par_assoc: int = 0
) -> Tuple[pd.DataFrame, pd.DataFrame]:
    """
    Finds and processes the one-to-many associations in the basic
    association. For each one-to-many association, the nearest
    associated source is assigned the original source id, where as
    the others are given new ids. The original source in skyc1 then
    is copied to the sources_df to provide the extra association for
    that source, i.e. it is forked.

    This is needed to be separate from the advanced version
    as the data products between the two are different.

    Args:
        skyc2_srcs: The sky catalogue 2 sources (i.e. the sources being
            associated to the base) used during basic association.
        sources_df: The sources_df produced by each step of
            association holding the current 'sources'.
        id_incr_par_assoc: An increment value to add to new source ids
            when creating them. Mainly useful for add mode with parallel
            association

    Returns:
        Updated 'skyc2_srcs' with all the one_to_many relation information
            added.
        Updated 'sources_df' with all the one_to_many relation information
            added.
    """
    # select duplicated in 'source' field in skyc2_srcs, excluding -1
    duplicated_skyc2 = skyc2_srcs.loc[
        (skyc2_srcs['source'] != -1) &
        skyc2_srcs['source'].duplicated(keep=False),
        ['source', 'related', 'd2d']
    ]

    # duplicated_skyc2
    # +-----+----------+-----------+---------+
    # |     |   source | related   |     d2d |
    # |-----+----------+-----------+---------|
    # | 264 |      254 |           | 2.04422 |
    # | 265 |      254 |           | 6.16881 |
    # | 327 |      262 |           | 3.20439 |
    # | 328 |      262 |           | 3.84425 |
    # | 526 |      122 |           | 3.07478 |
    # +-----+----------+-----------+---------+

    if duplicated_skyc2.empty:
        logger.debug('No one-to-many associations.')
        return skyc2_srcs, sources_df

    logger.info(
        'Detected #%i double matches, cleaning...',
        duplicated_skyc2.shape[0]
    )

    # now we have the src values which are doubled.
    # make the nearest match have the "original" src id
    # give the other matched source a new src id
    # and make sure to copy the other previously
    # matched sources.
    # Get the duplicated, sort by the distance column
    duplicated_skyc2 = duplicated_skyc2.sort_values(by=['source', 'd2d'])

    # Get those that need to be given a new ID number (i.e. not the min dist_col)
    idx_to_change = duplicated_skyc2.index.values[
        duplicated_skyc2.duplicated('source')
    ]

    # Create a new `new_source_id` column to store the 'correct' IDs
    duplicated_skyc2['new_source_id'] = duplicated_skyc2['source']

    # Define the range of new source ids
    start_new_src_id = sources_df['source'].values.max() + 1 + id_incr_par_assoc

    new_source_ids = np.arange(
        start_new_src_id,
        start_new_src_id + idx_to_change.shape[0],
        dtype=int
    )

    # Assign the new IDs
    duplicated_skyc2.loc[idx_to_change, 'new_source_id'] = new_source_ids

    # duplicated_skyc2
    # +-----+----------+-----------+---------+-----------------+
    # |     |   source | related   |     d2d |   new_source_id |
    # |-----+----------+-----------+---------+-----------------|
    # | 526 |      122 |           | 3.07478 |             122 |
    # | 528 |      122 |           | 6.41973 |            5542 |
    # | 264 |      254 |           | 2.04422 |             254 |
    # | 265 |      254 |           | 6.16881 |            5543 |
    # | 327 |      262 |           | 3.20439 |             262 |
    # +-----+----------+-----------+---------+-----------------+

    # Now we need to sort out the related, essentially here the 'original'
    # and 'non original' need to be treated differently.
    # The original source need all the assoicated new ids appended to the
    # related column.
    # The not_original ones need just the original ID appended.
    # copy() is used here to avoid chained indexing (set with copy warnings)
    not_original = duplicated_skyc2.loc[
        idx_to_change
    ].copy()

    original = duplicated_skyc2.drop_duplicates(
        'source'
    ).copy()

    new_original_related = pd.DataFrame(
        not_original[
            ['source', 'new_source_id']
        ].groupby('source').apply(
            lambda grp: grp['new_source_id'].tolist()
        )
    )

    # new_original_related
    # +----------+--------+
    # |   source | 0      |
    # |----------+--------|
    # |      122 | [5542] |
    # |      254 | [5543] |
    # |      262 | [5544] |
    # |      405 | [5545] |
    # |      656 | [5546] |
    # +----------+--------+

    # Append the relations in each case, using the above 'new_original_related'
    # for the original ones.
    # The not original only require the appending of the original index.
    original['related'] = (
        original[['related', 'source']]
        .apply(
            add_new_one_to_many_relations,
            args=(False, new_original_related),
            axis=1
        )
    )

    not_original['related'] = not_original.apply(
        add_new_one_to_many_relations,
        args=(False,),
        axis=1
    )

    duplicated_skyc2 = pd.concat([original, not_original])

    # duplicated_skyc2
    # +-----+----------+-----------+---------+-----------------+
    # |     |   source | related   |     d2d |   new_source_id |
    # |-----+----------+-----------+---------+-----------------|
    # | 526 |      122 | [5542]    | 3.07478 |             122 |
    # | 264 |      254 | [5543]    | 2.04422 |             254 |
    # | 327 |      262 | [5544]    | 3.20439 |             262 |
    # | 848 |      405 | [5545]    | 5.52865 |             405 |
    # | 695 |      656 | [5546]    | 4.69094 |             656 |
    # +-----+----------+-----------+---------+-----------------+

    del original, not_original

    # Apply the updates to the actual temp_srcs.
    skyc2_srcs.loc[idx_to_change, 'source'] = new_source_ids
    skyc2_srcs.loc[
        duplicated_skyc2.index.values,
        'related'
    ] = duplicated_skyc2.loc[
        duplicated_skyc2.index.values,
        'related'
    ].values

    # Finally we need to copy copies of the previous sources in the
    # sources_df to complete the new sources.

    # To do this we get only the non-original sources
    duplicated_skyc2 = duplicated_skyc2.loc[
        duplicated_skyc2.duplicated('source')
    ]

    # Get all the indexes required for each original
    # `source_skyc1` value
    source_df_index_to_copy = pd.DataFrame(
        duplicated_skyc2.groupby(
            'source'
        ).apply(
            lambda grp: sources_df[
                sources_df['source'] == grp.name
            ].index.values.tolist()
        )
    )

    # source_df_index_to_copy
    # +----------+-------+
    # |   source | 0     |
    # |----------+-------|
    # |      122 | [121] |
    # |      254 | [253] |
    # |      262 | [261] |
    # |      405 | [404] |
    # |      656 | [655] |
    # +----------+-------+

    # merge these so it's easy to explode and copy the index values.
    duplicated_skyc2 = (
        duplicated_skyc2[['source', 'new_source_id']]
        .merge(
            source_df_index_to_copy,
            left_on='source',
            right_index=True,
            how='left'
        )
        .rename(columns={0: 'source_index'})
        .explode('source_index')
    )

    # Get the sources - all columns from the sources_df table
    sources_to_copy = sources_df.loc[
        duplicated_skyc2['source_index'].values
    ]

    # Apply the new_source_id
    sources_to_copy['source'] = duplicated_skyc2['new_source_id'].values

    # Reset the related column to avoid rogue relations
    sources_to_copy['related'] = None

    # and finally concatenate.
    sources_df = pd.concat(
        [sources_df, sources_to_copy],
        ignore_index=True
    )

    return skyc2_srcs, sources_df


def one_to_many_advanced(
    temp_srcs: pd.DataFrame,
    sources_df: pd.DataFrame,
    method: str,
    id_incr_par_assoc: int = 0
) -> Tuple[pd.DataFrame, pd.DataFrame]:
    '''
    Finds and processes the one-to-many associations in the advanced
    association. For each one-to-many association, the nearest
    associated source is assigned the original source id, where as
    the others are given new ids. The original source in skyc1 then
    is copied to the sources_df to provide the extra association for
    that source, i.e. it is forked.

    This is needed to be separate from the basic version
    as the data products between the two are different.

    Args:
        temp_srcs:
            The temporary associtation dataframe used through the advanced
            association process.
        sources_df:
            The sources_df produced by each step of association holding
            the current 'sources'.
        method:
            Can be either 'advanced' or 'deruiter' to represent the advanced
            association method being used.
        id_incr_par_assoc:
            An increment value to add to new source ids when creating them.
            Mainly useful for add mode with parallel association

    Returns:
        Updated `temp_srcs` dataframe with all the one_to_many relation
            information added.
        Updated `sources_df` dataframe with all the one_to_many relation
            information added.
    '''
    # use only these columns for easy debugging of the dataframe
    cols = [
        'index_old_skyc1', 'id_skyc1', 'source_skyc1',
        'related_skyc1', 'index_old_skyc2', 'id_skyc2', 'source_skyc2',
        'd2d', 'dr'
    ]
    duplicated_skyc1 = temp_srcs.loc[
        temp_srcs['source_skyc1'].duplicated(keep=False), cols
    ].copy()

    # duplicated_skyc1
    # +-----+-------------------+------------+----------------+
    # |     |   index_old_skyc1 |   id_skyc1 |   source_skyc1 |
    # |-----+-------------------+------------+----------------+
    # | 117 |               121 |        122 |            122 |
    # | 118 |               121 |        122 |            122 |
    # | 238 |               253 |        254 |            254 |
    # | 239 |               253 |        254 |            254 |
    # | 246 |               261 |        262 |            262 |
    # +-----+-------------------+------------+----------------+
    # -----------------+-------------------+------------+----------------+
    #  related_skyc1   |   index_old_skyc2 |   id_skyc2 |   source_skyc2 |
    # -----------------+-------------------+------------+----------------+
    #                  |               526 |       6068 |             -1 |
    #                  |               528 |       6070 |             -1 |
    #                  |               264 |       5806 |             -1 |
    #                  |               265 |       5807 |             -1 |
    #                  |               327 |       5869 |             -1 |
    # -----------------+-------------------+------------+----------------+
    # -------------+------+
    #          d2d |   dr |
    # -------------+------|
    #      3.07478 |    0 |
    #      6.41973 |    0 |
    #      2.04422 |    0 |
    #      6.16881 |    0 |
    #      3.20439 |    0 |
    # -------------+------+

    # If no relations then no action is required
    if duplicated_skyc1.empty:
        logger.debug('No one-to-many associations.')
        return temp_srcs, sources_df

    logger.debug(
        'Detected #%i one-to-many assocations, cleaning...',
        duplicated_skyc1.shape[0]
    )

    # Get the column to check for the minimum depending on the method
    # set the column names needed for filtering the 'to-many'
    # associations depending on the method (advanced or deruiter)
    dist_col = 'd2d' if method == 'advanced' else 'dr'

    # go through the doubles and
    # 1. Keep the closest d2d or de ruiter as the primary id
    # 2. Increment a new source id for others
    # 3. Add a copy of the previously matched
    # source into sources.
    # multi_srcs = duplicated_skyc1['source_skyc1'].unique()

    # Get the duplicated, sort by the distance column
    duplicated_skyc1 = duplicated_skyc1.sort_values(
        by=['source_skyc1', dist_col]
    )

    # Get those that need to be given a new ID number (i.e. not the min dist_col)
    idx_to_change = duplicated_skyc1.index.values[
        duplicated_skyc1.duplicated('source_skyc1')
    ]

    # Create a new `new_source_id` column to store the 'correct' IDs
    duplicated_skyc1['new_source_id'] = duplicated_skyc1['source_skyc1']

    # +-----------------+
    # |   new_source_id |
    # +-----------------|
    # |             122 |
    # |             122 |
    # |             254 |
    # |             254 |
    # |             262 |
    # +-----------------+

    # Define the range of new source ids
    start_new_src_id = sources_df['source'].values.max() + 1 + id_incr_par_assoc

    # Create an arange to use to change the ones that need to be changed.
    new_source_ids = np.arange(
        start_new_src_id,
        start_new_src_id + idx_to_change.shape[0],
        dtype=int
    )

    # Assign the new IDs to those that need to be changed.
    duplicated_skyc1.loc[idx_to_change, 'new_source_id'] = new_source_ids

    # We also need to clear the relations for these 'new' sources
    # otherwise it will inherit rogue relations from the original relation
    duplicated_skyc1.loc[idx_to_change, 'related_skyc1'] = None

    # Now we need to sort out the related, essentially here the 'original'
    # and 'non original' need to be treated differently.
    # The original source need all the assoicated new ids appended to the
    # related column.
    # The not_original ones need just the original ID appended.
    not_original = duplicated_skyc1.loc[
        idx_to_change
    ].copy()

    original = duplicated_skyc1.drop_duplicates(
        'source_skyc1'
    ).copy()

    # This gathers all the new ids that need to be appended
    # to the original related column.
    new_original_related = pd.DataFrame(
        not_original[
            ['source_skyc1', 'new_source_id']
        ].groupby('source_skyc1').apply(
            lambda grp: grp['new_source_id'].tolist()
        )
    )

    #new_original_related
    # +----------------+--------+
    # |   source_skyc1 | 0      |
    # |----------------+--------|
    # |            122 | [5542] |
    # |            254 | [5543] |
    # |            262 | [5544] |
    # |            405 | [5545] |
    # |            656 | [5546] |
    # +----------------+--------+

    # Append the relations in each case, using the above 'new_original_related'
    # for the original ones.
    # The not original only require the appending of the original index.
    original['related_skyc1'] = (
        original[['related_skyc1', 'source_skyc1']]
        .apply(
            add_new_one_to_many_relations,
            args=(True, new_original_related),
            axis=1
        )
    )

    # what the column looks like after the above
    # +-----------------+
    # | related_skyc1   |
    # +-----------------+
    # | [5542]          |
    # | [5543]          |
    # | [5544]          |
    # | [5545]          |
    # | [5546]          |
    # +-----------------+

    not_original.loc[:, 'related_skyc1'] = not_original.apply(
        add_new_one_to_many_relations,
        args=(True,),
        axis=1
    )

    # Merge them back together
    duplicated_skyc1 = pd.concat([original, not_original])

    del original, not_original

    # Apply the updates to the actual temp_srcs.
    temp_srcs.loc[idx_to_change, 'source_skyc1'] = new_source_ids
    temp_srcs.loc[
        duplicated_skyc1.index.values,
        'related_skyc1'
    ] = duplicated_skyc1.loc[
        duplicated_skyc1.index.values,
        'related_skyc1'
    ].values

    # Finally we need to create copies of the previous sources in the
    # sources_df to complete the new sources.

    # To do this we get only the non-original sources
    duplicated_skyc1 = duplicated_skyc1.loc[
        duplicated_skyc1.duplicated('source_skyc1')
    ]

    # Get all the indexes required for each original
    # `source_skyc1` value
    source_df_index_to_copy = pd.DataFrame(
        duplicated_skyc1.groupby(
            'source_skyc1'
        ).apply(
            lambda grp: sources_df[
                sources_df['source'] == grp.name
            ].index.values.tolist()
        )
    )

    # source_df_index_to_copy
    # +----------------+-------+
    # |   source_skyc1 | 0     |
    # |----------------+-------|
    # |            122 | [121] |
    # |            254 | [253] |
    # |            262 | [261] |
    # |            405 | [404] |
    # |            656 | [655] |
    # +----------------+-------+

    # merge these so it's easy to explode and copy the index values.
    duplicated_skyc1 = (
        duplicated_skyc1.loc[:,['source_skyc1', 'new_source_id']]
        .merge(
            source_df_index_to_copy,
            left_on='source_skyc1',
            right_index=True,
            how='left'
        )
        .rename(columns={0: 'source_index'})
        .explode('source_index')
    )

    # duplicated_skyc1
    # +-----+----------------+-----------------+----------------+
    # |     |   source_skyc1 |   new_source_id |   source_index |
    # |-----+----------------+-----------------+----------------|
    # | 118 |            122 |            5542 |            121 |
    # | 239 |            254 |            5543 |            253 |
    # | 247 |            262 |            5544 |            261 |
    # | 380 |            405 |            5545 |            404 |
    # | 615 |            656 |            5546 |            655 |
    # +-----+----------------+-----------------+----------------+

    # Get the sources
    sources_to_copy = sources_df.loc[
        duplicated_skyc1['source_index'].values
    ]

    # Apply the new_source_id
    sources_to_copy['source'] = duplicated_skyc1['new_source_id'].values

    # Reset the related column to avoid rogue relations
    sources_to_copy['related'] = None

    # and finally concatenate.
    sources_df = pd.concat([sources_df, sources_to_copy], ignore_index=True)

    return temp_srcs, sources_df


def many_to_many_advanced(temp_srcs: pd.DataFrame, method: str) -> pd.DataFrame:
    '''
    Finds and processes the many-to-many associations in the advanced
    association. We do not want to build many-to-many associations as
    this will make the database get very large (see TraP documentation).
    The skyc2 sources which are listed more than once are found, and of
    these, those which have a skyc1 source association which is also
    listed twice in the associations are selected. The closest (by
    limit or de Ruiter radius, depending on the method) is kept where
    as the other associations are dropped.

    This follows the same logic used by the TraP (see TraP documentation).

    Args:
        temp_srcs:
            The temporary associtation dataframe used through the advanced
            association process.
        method:
            Can be either 'advanced' or 'deruiter' to represent the advanced
            association method being used.

    Returns:
        Updated temp_srcs with the many_to_many relations dropped.
    '''
    # Select those where the extracted source is listed more than once
    # (e.g. index_old_skyc2 duplicated values) and of these get those that
    # have a source id that is listed more than once (e.g. source_skyc1
    # duplicated values) in the temps_srcs df
    m_to_m = temp_srcs[(
        temp_srcs['index_old_skyc2'].duplicated(keep=False) &
        temp_srcs['source_skyc1'].duplicated(keep=False)
    )].copy()

    if m_to_m.empty:
        logger.debug('No many-to-many assocations.')
        return temp_srcs

    logger.debug(
        'Detected #%i many-to-many assocations, cleaning...',
        m_to_m.shape[0]
    )

    dist_col = 'd2d' if method == 'advanced' else 'dr'
    min_col = 'min_' + dist_col

    # get the minimum de ruiter value for each extracted source
    m_to_m[min_col] = (
        m_to_m.groupby('index_old_skyc2')[dist_col]
        .transform('min')
    )
    # get the ids of those crossmatches that are larger than the minimum
    m_to_m_to_drop = m_to_m[m_to_m[dist_col] != m_to_m[min_col]].index.values
    # and drop these from the temp_srcs
    temp_srcs = temp_srcs.drop(m_to_m_to_drop)

    return temp_srcs


def many_to_one_advanced(temp_srcs: pd.DataFrame) -> pd.DataFrame:
    '''
    Finds and processes the many-to-one associations in the advanced
    association. In this case in the related column of the 'many' sources
    we need to append the ids of all the other 'many' (expect for itself).

    Args:
        temp_srcs:
            The temporary association dataframe used through the advanced
            association process.

    Returns:
        Updated temp_srcs with all many_to_one relation information added.
    '''
    # use only these columns for easy debugging of the dataframe
    cols = [
        'index_old_skyc1', 'id_skyc1', 'source_skyc1',
        'related_skyc1', 'index_old_skyc2', 'id_skyc2', 'source_skyc2',
        'd2d', 'dr'
    ]

    # select those sources which have been matched to the same measurement
    # in the sky catalogue 2.
    duplicated_skyc2 = temp_srcs.loc[
        temp_srcs['index_old_skyc2'].duplicated(keep=False),
        cols
    ]

    # duplicated_skyc2
    # +-----+-------------------+------------+----------------+
    # |     |   index_old_skyc1 |   id_skyc1 |   source_skyc1 |
    # |-----+-------------------+------------+----------------+
    # | 447 |               477 |        478 |            478 |
    # | 448 |               478 |        479 |            479 |
    # | 477 |               507 |        508 |            508 |
    # | 478 |               508 |        509 |            509 |
    # | 695 |               738 |        739 |            739 |
    # +-----+-------------------+------------+----------------+
    # +-----------------+-------------------+------------+----------------+
    # | related_skyc1   |   index_old_skyc2 |   id_skyc2 |   source_skyc2 |
    # +-----------------+-------------------+------------+----------------+
    # |                 |               305 |       5847 |             -1 |
    # |                 |               305 |       5847 |             -1 |
    # |                 |               648 |       6190 |             -1 |
    # |                 |               648 |       6190 |             -1 |
    # |                 |               561 |       6103 |             -1 |
    # +-----------------+-------------------+------------+----------------+
    # -------------+------+
    #          d2d |   dr |
    # -------------+------|
    #      8.63598 |    0 |
    #      8.63598 |    0 |
    #      6.5777  |    0 |
    #      6.5777  |    0 |
    #      7.76527 |    0 |
    # -------------+------+

    # if there are none no action is required.
    if duplicated_skyc2.empty:
        logger.debug('No many-to-one associations.')
        return temp_srcs

    logger.debug(
        'Detected #%i many-to-one associations',
        duplicated_skyc2.shape[0]
    )

    # The new relations become that for each 'many' source we need to append
    # the ids of the other 'many' sources that have been associationed with the
    # 'one'. Below for each 'one' group we gather all the ids of the many
    # sources.
    new_relations = pd.DataFrame(
        duplicated_skyc2
        .groupby('index_old_skyc2')
        .apply(lambda grp: grp['source_skyc1'].tolist())
    ).rename(columns={0: 'new_relations'})

    # new_relations
    # +-------------------+-----------------+
    # |   index_old_skyc2 | new_relations   |
    # |-------------------+-----------------|
    # |               305 | [478, 479]      |
    # |               561 | [739, 740]      |
    # |               648 | [508, 509]      |
    # |               764 | [841, 842]      |
    # |               816 | [1213, 1215]    |
    # +-------------------+-----------------+

    # these new relations are then added to the duplciated dataframe so
    # they can easily be used by the next function.
    duplicated_skyc2 = duplicated_skyc2.merge(
        new_relations,
        left_on='index_old_skyc2',
        right_index=True,
        how='left'
    )

    # Remove the 'self' relations. The 'x['source_skyc1']' is an integer so it
    # is placed within a list notation, [], to be able to be easily subtracted
    # from the new_relations.
    duplicated_skyc2['new_relations'] = (
        duplicated_skyc2.apply(
            lambda x: list(set(x['new_relations']) - set([x['source_skyc1']])),
            axis=1
        )
    )

    # Use the 'add_new_many_to_one_relations' method to add tthe new relatitons
    # to the actual `related_skyc1' column.
    duplicated_skyc2['related_skyc1'] = (
        duplicated_skyc2.apply(
            add_new_many_to_one_relations,
            axis=1
        )
    )

    # Transfer the new relations from the duplicated df to the temp_srcs. The
    # index is explicitly declared to avoid any mixups.
    temp_srcs.loc[
        duplicated_skyc2.index.values, 'related_skyc1'
    ] = duplicated_skyc2.loc[
        duplicated_skyc2.index.values, 'related_skyc1'
    ].values

    return temp_srcs


def basic_association(
        sources_df: pd.DataFrame,
        skyc1_srcs: pd.DataFrame,
        skyc1: SkyCoord,
        skyc2_srcs: pd.DataFrame,
        skyc2: SkyCoord,
        limit: Angle,
        id_incr_par_assoc: int = 0
    ) -> Tuple[pd.DataFrame, pd.DataFrame]:
    '''
    The loop for basic source association that uses the astropy
    'match_to_catalog_sky' function (i.e. only the nearest match between
    the catalogs). A direct on sky separation is used to define the association.

    Args:
        sources_df:
            The dataframe containing all current measurements along with their
            association source and relations.
        skyc1_srcs:
            The same structure as sources_df but only has one entry per
            'source' along with a weighted average sky position of the current
            assoociated sources.
        skyc1:
            A SkyCoord object with the weighted average sky positions from
            skyc1_srcs.
        skyc2_srcs:
            The same structure as sources_df containing the measurements to be
            associated.
        skyc2:
            A SkyCoord object with the sky positions from skyc2_srcs.
        limit:
            The association limit to use (applies to basic and advanced only).
        id_incr_par_assoc:
            An increment value to be applied to source numbering when adding
            new sources to the associations (applies when parallel and add
            image are being used). Defaults to 0.

    Returns:
        The output `sources_df` containing all input measurements along with the
            association and relation information.
        The output `skyc1_srcs` with updated with new sources from the
            association.
    '''
    # match the new sources to the base
    # idx gives the index of the closest match in the base for skyc2
    idx, d2d, d3d = skyc2.match_to_catalog_sky(skyc1)
    # acceptable selection
    sel = d2d <= limit

    # The good matches can be assinged the src id from base
    skyc2_srcs.loc[sel, 'source'] = skyc1_srcs.loc[idx[sel], 'source'].values
    # Need the d2d to make analysing doubles easier.
    skyc2_srcs.loc[sel, 'd2d'] = d2d[sel].arcsec

    # must check for double matches in the acceptable matches just made
    # this would mean that multiple sources in skyc2 have been matched
    # to the same base source we want to keep closest match and move
    # the other match(es) back to having a -1 src id
    skyc2_srcs, sources_df = one_to_many_basic(
        skyc2_srcs, sources_df, id_incr_par_assoc)

    logger.info('Updating sources catalogue with new sources...')
    # update the src numbers for those sources in skyc2 with no match
    # using the max current src as the start and incrementing by one
    start_elem = sources_df['source'].values.max() + 1 + id_incr_par_assoc
    nan_sel = (skyc2_srcs['source'] == -1).values
    skyc2_srcs.loc[nan_sel, 'source'] = (
        np.arange(
            start_elem,
            start_elem + skyc2_srcs.loc[nan_sel].shape[0],
            dtype=int
        )
    )

    # and skyc2 is now ready to be concatenated with the new sources
    sources_df = pd.concat(
        [sources_df, skyc2_srcs],
        ignore_index=True
    ).reset_index(drop=True)

    # and update skyc1 with the sources that were created from the one
    # to many relations and any new sources.
    skyc1_srcs = pd.concat(
        [
            skyc1_srcs,
            skyc2_srcs[
                ~skyc2_srcs['source'].isin(skyc1_srcs['source'])
            ]
        ],
        ignore_index=True
    ).reset_index(drop=True)

    return sources_df, skyc1_srcs


def advanced_association(
        method: str,
        sources_df: pd.DataFrame,
        skyc1_srcs: pd.DataFrame,
        skyc1: SkyCoord,
        skyc2_srcs: pd.DataFrame,
        skyc2: SkyCoord,
        dr_limit: float,
        bw_max: float,
        id_incr_par_assoc: int = 0
    ) -> Tuple[pd.DataFrame, pd.DataFrame]:
    '''
    The loop for advanced source association that uses the astropy
    'search_around_sky' function (i.e. all matching sources are
    found). The BMAJ of the image * the user supplied beamwidth
    limit is the base distance for association. This is followed
    by calculating the 'de Ruiter' radius.

    Args:
        method:
            The advanced association method 'advanced' or 'deruiter'.
        sources_df:
            The dataframe containing all current measurements along with their
            association source and relations.
        skyc1_srcs:
            The same structure as sources_df but only has one entry per
            'source' along with a weighted average sky position of the current
            assoociated sources.
        skyc1:
            A SkyCoord object with the weighted average sky positions from
            skyc1_srcs.
        skyc2_srcs:
            The same structure as sources_df containing the measurements to be
            associated.
        skyc2:
            A SkyCoord object with the sky positions from skyc2_srcs.
        dr_limit:
            The de Ruiter radius limit to use (applies to de ruiter only).
        bw_max:
            The beamwidth limit to use (applies to de ruiter only).
        id_incr_par_assoc:
            An increment value to be applied to source numbering when adding
            new sources to the associations (applies when parallel and add
            image are being used). Defaults to 0.

    Returns:
        The output `sources_df` containing all input measurements along with the
            association and relation information.
        The output `skyc1_srcs` with updated with new sources from the
            association.
    '''
    # read the needed sources fields
    # Step 1: get matches within semimajor axis of image.    
    idx_skyc1, idx_skyc2, d2d, d3d = skyc2.search_around_sky(
        skyc1, bw_max
    )

    # Step 2: merge the candidates so the de ruiter can be calculated
    temp_skyc1_srcs = (
        skyc1_srcs.loc[idx_skyc1]
        .reset_index()
        .rename(columns={'index': 'index_old'})
    )
    temp_skyc2_srcs = (
        skyc2_srcs.loc[idx_skyc2]
        .reset_index()
        .rename(columns={'index': 'index_old'})
    )

    temp_skyc2_srcs['d2d'] = d2d.arcsec
    temp_srcs = temp_skyc1_srcs.merge(
        temp_skyc2_srcs,
        left_index=True,
        right_index=True,
        suffixes=('_skyc1', '_skyc2')
    )

    # drop the double d2d column and keep the d2d_skyc2 as assigned above
    temp_srcs = (
        temp_srcs
        .drop(['d2d_skyc1', 'dr_skyc1', 'dr_skyc2'], axis=1)
        .rename(columns={'d2d_skyc2': 'd2d'})
    )

    del temp_skyc1_srcs, temp_skyc2_srcs

    # Step 3: Apply the beamwidth limit
    temp_srcs = temp_srcs[d2d <= bw_max].copy()

    # Step 4: Calculate and perform De Ruiter radius cut
    if method == 'deruiter':
        temp_srcs['dr'] = calc_de_ruiter(temp_srcs)
        temp_srcs = temp_srcs[temp_srcs['dr'] <= dr_limit]
    else:
        temp_srcs['dr'] = 0.

    # Now have the 'good' matches
    # Step 5: Check for one-to-many, many-to-one and many-to-many
    # associations. First the many-to-many
    temp_srcs = many_to_many_advanced(temp_srcs, method)

    # Next one-to-many
    # Get the sources which are doubled
    temp_srcs, sources_df = one_to_many_advanced(
        temp_srcs, sources_df, method, id_incr_par_assoc
    )

    # Finally many-to-one associations, the opposite of above but we
    # don't have to create new ids for these so it's much simpler in fact
    # we don't need to do anything but lets get the number for debugging.
    temp_srcs = many_to_one_advanced(temp_srcs)

    # Now everything in place to append
    # First the skyc2 sources with a match.
    # This is created from the temp_srcs df.
    # This will take care of the extra skyc2 sources needed.
    skyc2_srcs_toappend = skyc2_srcs.loc[
        temp_srcs['index_old_skyc2'].values
    ].reset_index(drop=True)
    skyc2_srcs_toappend['source'] = temp_srcs['source_skyc1'].values
    skyc2_srcs_toappend['related'] = temp_srcs['related_skyc1'].values
    skyc2_srcs_toappend['d2d'] = temp_srcs['d2d'].values
    skyc2_srcs_toappend['dr'] = temp_srcs['dr'].values

    # and get the skyc2 sources with no match
    logger.info(
        'Updating sources catalogue with new sources...'
    )
    new_sources = skyc2_srcs.loc[
        skyc2_srcs.index.difference(
            temp_srcs['index_old_skyc2'].values
        )
    ].reset_index(drop=True)
    # update the src numbers for those sources in skyc2 with no match
    # using the max current src as the start and incrementing by one
    start_elem = sources_df['source'].values.max() + 1 + id_incr_par_assoc
    new_sources['source'] = np.arange(
        start_elem,
        start_elem + new_sources.shape[0],
        dtype=int
    )
    skyc2_srcs_toappend = pd.concat(
        [skyc2_srcs_toappend, new_sources],
        ignore_index=True
    )

    # and skyc2 is now ready to be concatenated with source_df
    sources_df = pd.concat(
        [sources_df, skyc2_srcs_toappend],
        ignore_index=True
    ).reset_index(drop=True)

    # update skyc1 and df for next association iteration
    # calculate average angles for skyc1
    skyc1_srcs = pd.concat(
        [skyc1_srcs, new_sources],
        ignore_index=True
    ).reset_index(drop=True)

    # also need to append any related sources that created a new
    # source, we can use the skyc2_srcs_toappend to get these
    skyc1_srcs = pd.concat(
        [
            skyc1_srcs,
            skyc2_srcs_toappend.loc[
                ~skyc2_srcs_toappend.source.isin(skyc1_srcs.source)
            ]
        ]
    )

    return sources_df, skyc1_srcs


def association(
    images_df: pd.DataFrame,
    limit: Angle,
    dr_limit: float,
    bw_limit: float,
    duplicate_limit: Angle,
    config: PipelineConfig,
    add_mode: bool,
    previous_parquets: Dict[str, str],
    done_images_df: pd.DataFrame,
    id_incr_par_assoc: int = 0,
    parallel: bool = False
) -> pd.DataFrame:
    '''
    The main association function that does the common tasks between basic
    and advanced modes.

    Args:
        images_df:
            The input images to be associated.
        limit:
            The association limit to use (applies to basic and advanced only).
        dr_limit:
            The de Ruiter radius limit to use (applies to de ruiter only).
        bw_limit:
            The beamwidth limit to use (applies to de ruiter only).
        duplicate_limit:
            The limit of separation for which a measurement is considered to
            be a duplicate (epoch based association).
        config:
            The pipeline configuration object.
        add_mode:
            Whether the pipeline is currently being run in add image mode.
        previous_parquets:
            Dictionary containing the paths of the previous successful run
            parquet files (used in add image mode).
        done_images_df:
            Datafraame containing the images of the previous successful run
            (used in add image mode).
        id_incr_par_assoc:
            An increment value to be applied to source numbering when adding
            new sources to the associations (applies when parallel and add
            image are being used). Defaults to 0.
        parallel:
            Whether parallel association is being used.

    Returns:
        The output sources_df containing all input measurements along with the
            association and relation information.

    Raises:
        Exception: Raised if association method is not valid.
    '''
    timer = StopWatch()

    if parallel:
        # Skip empty groups that seems to sometimes happen with the
        # dask groupby
        if len(images_df) == 0:
            return images_df

        images_df = (
            images_df.sort_values(by='image_datetime')
            .drop('image_datetime', axis=1)
        )

    if 'skyreg_group' in images_df.columns:
        skyreg_group = images_df['skyreg_group'].iloc[0]
        skyreg_tag = " (sky region group %s)" % skyreg_group
    else:
        skyreg_group = -1
        skyreg_tag = ""

    method = config["source_association"]["method"]

    logger.info('Starting association%s.', skyreg_tag)
    logger.info('Association mode selected: %s.', method)

    unique_epochs = np.sort(images_df['epoch'].unique())

    if add_mode:
        # Here the skyc1_srcs and sources_df are recreated and the done images
        # are filtered out.
        image_mask = images_df['image_name'].isin(done_images_df['name'])
        images_df_done = images_df[image_mask].copy()
        sources_df, skyc1_srcs = reconstruct_associtaion_dfs(
            images_df_done,
            previous_parquets,
        )
        images_df = images_df.loc[~image_mask]
        if images_df.empty:
            logger.info(
                'No new images found, stopping association%s.', skyreg_tag
            )
            sources_df['interim_ew'] = (
                sources_df['ra_source'].values * sources_df['weight_ew'].values
            )
            sources_df['interim_ns'] = (
                sources_df['dec_source'].values * sources_df['weight_ns'].values
            )
            return (
                sources_df
                .drop(['ra', 'dec'], axis=1)
                .rename(columns={'ra_source': 'ra', 'dec_source': 'dec'})
            )
        logger.info(
            f'Found {images_df.shape[0]} images to add to the run{skyreg_tag}.')
        # re-get the unique epochs
        unique_epochs = np.sort(images_df['epoch'].unique())
        start_epoch = 0

    else:
        # Do full set up for a new run.
        first_images = (
            images_df
            .loc[images_df['epoch'] == unique_epochs[0], 'image_dj']
            .to_list()
        )

        # initialise sky source dataframe
        skyc1_srcs = prep_skysrc_df(
            first_images,
            config["measurements"]["flux_fractional_error"],
            duplicate_limit,
            ini_df=True
        )
        skyc1_srcs['epoch'] = unique_epochs[0]
        # create base catalogue
        # initialise the sources dataframe using first image as base
        sources_df = skyc1_srcs.copy()
        start_epoch = 1

    if unique_epochs.shape[0] == 1 and not add_mode:
        # This means only one image is present - or one group of images (epoch
        # mode) - so the same approach as above in add mode where there are no
        # images to be added, the interim needs to be calculated and skyc1_srcs
        # can just be returned as sources_df. ra_source and dec_source can just
        # be dropped as the ra and dec are already the average values.
        logger.warning(
            'No images to associate with!%s.', skyreg_tag
        )
        logger.info(
            'Returning base sources only%s.', skyreg_tag
        )
        # reorder the columns to match Dask expectations (parallel)
        skyc1_srcs = skyc1_srcs[[
            'id', 'uncertainty_ew', 'weight_ew', 'uncertainty_ns', 'weight_ns',
            'flux_int', 'flux_int_err', 'flux_int_isl_ratio', 'flux_peak',
            'flux_peak_err', 'flux_peak_isl_ratio', 'forced', 'compactness',
            'has_siblings', 'snr', 'image', 'datetime', 'source', 'ra', 'dec',
            'ra_source', 'dec_source', 'd2d', 'dr', 'related', 'epoch',
        ]]
        skyc1_srcs['interim_ew'] = (
            skyc1_srcs['ra'].values * skyc1_srcs['weight_ew'].values
        )
        skyc1_srcs['interim_ns'] = (
            skyc1_srcs['dec'].values * skyc1_srcs['weight_ns'].values
        )

        return skyc1_srcs.drop(['ra_source', 'dec_source'], axis=1)

    skyc1 = SkyCoord(
        skyc1_srcs['ra'].values,
        skyc1_srcs['dec'].values,
        unit=(u.deg, u.deg)
    )

    for it, epoch in enumerate(unique_epochs[start_epoch:]):
        logger.info('Association iteration: #%i%s', it + 1, skyreg_tag)
        # load skyc2 source measurements and create SkyCoord
        images = (
            images_df.loc[images_df['epoch'] == epoch, 'image_dj'].to_list()
        )
        max_beam_maj = (
            images_df.loc[images_df['epoch'] == epoch, 'image_dj']
            .apply(lambda x: x.beam_bmaj)
            .max()
        )
        skyc2_srcs = prep_skysrc_df(
            images,
            config["measurements"]["flux_fractional_error"],
            duplicate_limit
        )

        skyc2_srcs['epoch'] = epoch
        skyc2 = SkyCoord(
            skyc2_srcs['ra'].values,
            skyc2_srcs['dec'].values,
            unit=(u.deg, u.deg)
        )

        if method == 'basic':
            sources_df, skyc1_srcs = basic_association(
                sources_df,
                skyc1_srcs,
                skyc1,
                skyc2_srcs,
                skyc2,
                limit,
                id_incr_par_assoc
            )

        elif method in ['advanced', 'deruiter']:
            if method == 'deruiter':
                bw_max = Angle(
                    bw_limit * (max_beam_maj * 3600. / 2.) * u.arcsec
                )
            else:
                bw_max = limit
            sources_df, skyc1_srcs = advanced_association(
                method,
                sources_df,
                skyc1_srcs,
                skyc1,
                skyc2_srcs,
                skyc2,
                dr_limit,
                bw_max,
                id_incr_par_assoc
            )
        else:
            raise Exception('association method not implemented!')

        logger.info(
            'Calculating weighted average RA and Dec for sources%s...',
            skyreg_tag
        )

        # account for RA wrapping
        ra_wrap_mask = sources_df.ra <= 0.1
        sources_df['ra_wrap'] = sources_df.ra.values
        sources_df.loc[
            ra_wrap_mask, 'ra_wrap'
        ] = sources_df[ra_wrap_mask].ra.values + 360.

        sources_df['interim_ew'] = (
            sources_df['ra_wrap'].values * sources_df['weight_ew'].values
        )
        sources_df['interim_ns'] = (
            sources_df['dec'].values * sources_df['weight_ns'].values
        )

        sources_df = sources_df.drop(['ra_wrap'], axis=1)
        
        tmp_srcs_df = (
            sources_df.loc[
                (sources_df['source'] != -1) & (sources_df['forced'] == False),
                [
                    'ra', 'dec', 'uncertainty_ew', 'uncertainty_ns',
                    'source', 'interim_ew', 'interim_ns', 'weight_ew',
                    'weight_ns'
                ]
            ]
            .groupby('source')
        )

        stats = StopWatch()

        wm_ra = tmp_srcs_df['interim_ew'].sum() / tmp_srcs_df['weight_ew'].sum()
        wm_uncertainty_ew = 1. / np.sqrt(tmp_srcs_df['weight_ew'].sum())

        wm_dec = tmp_srcs_df['interim_ns'].sum() / tmp_srcs_df['weight_ns'].sum()
        wm_uncertainty_ns = 1. / np.sqrt(tmp_srcs_df['weight_ns'].sum())

        weighted_df = (
            pd.concat(
                [wm_ra, wm_uncertainty_ew, wm_dec, wm_uncertainty_ns],
                axis=1,
                sort=False
            )
            .reset_index()
            .rename(
                columns={
                    0: 'ra',
                    'weight_ew': 'uncertainty_ew',
                    1: 'dec',
                    'weight_ns': 'uncertainty_ns'
            })
        )
        nan_indices = weighted_df.query("ra.isnull()", engine='python').index
        nan_sources = weighted_df.iloc[nan_indices].source.values
    
        # correct the RA wrapping
        ra_wrap_mask = weighted_df.ra >= 360.
        weighted_df.loc[
            ra_wrap_mask, 'ra'
        ] = weighted_df[ra_wrap_mask].ra.values - 360.

        logger.debug('Groupby concat time %f', stats.reset())

        logger.info(
            'Finalising base sources catalogue ready for next iteration%s...',
            skyreg_tag
        )

        # merge the weighted ra and dec and replace the values
        skyc1_srcs = skyc1_srcs.merge(
            weighted_df,
            on='source',
            how='left',
            suffixes=('', '_skyc2')
        )
        del tmp_srcs_df, weighted_df
        skyc1_srcs['ra'] = skyc1_srcs['ra_skyc2']
        skyc1_srcs['dec'] = skyc1_srcs['dec_skyc2']
        skyc1_srcs['uncertainty_ew'] = skyc1_srcs['uncertainty_ew_skyc2']
        skyc1_srcs['uncertainty_ns'] = skyc1_srcs['uncertainty_ns_skyc2']
        skyc1_srcs = skyc1_srcs.drop(
            [
                'ra_skyc2',
                'dec_skyc2',
                'uncertainty_ew_skyc2',
                'uncertainty_ns_skyc2'
            ], axis=1
        )

        # generate new sky coord ready for next iteration
        skyc1 = SkyCoord(
            skyc1_srcs['ra'].values,
            skyc1_srcs['dec'].values,
            unit=(u.deg, u.deg)
        )

        # and update relations in skyc1
        skyc1_srcs = skyc1_srcs.drop('related', axis=1)
        relations_unique = pd.DataFrame(
            sources_df[sources_df['related'].notna()]
            .explode('related')
            .groupby('source')['related']
            .apply(lambda x: x.unique().tolist())
        )

        skyc1_srcs = skyc1_srcs.merge(
            relations_unique, how='left', left_on='source', right_index=True
        )

        logger.info(
            'Association iteration #%i complete%s.', it + 1, skyreg_tag
        )

    # End of iteration over images, ra and dec columns are actually the
    # average over each iteration so remove ave ra and ave dec used for
    # calculation and use ra_source and dec_source columns
    sources_df = (
        sources_df.drop(['ra', 'dec'], axis=1)
        .rename(columns={'ra_source': 'ra', 'dec_source': 'dec'})
    )

    del skyc1_srcs, skyc2_srcs

    logger.info(
        'Total association time: %.2f seconds%s.',
        timer.reset_init(),
        skyreg_tag
    )

    return sources_df


def _correct_parallel_source_ids(
    df: pd.DataFrame, correction: int) -> pd.DataFrame:
    """
    This function is to correct the source ids after the combination of
    the associaiton dataframes produced by parallel association - as source
    ids will be duplicated if left.

    Args:
        df:
            Holds the measurements associated into sources. The output of
            of the association step (sources_df).
        correction:
            The value to add to the source ids.

    Returns:
        The input df with corrected source ids and relations.
    """
    df['source'] = df['source'].values + correction
    related_mask = df['related'].notna()

    new_relations = df.loc[
        related_mask, 'related'
    ].explode() + correction

    df.loc[
        df[related_mask].index.values, 'related'
    ] = new_relations.groupby(level=0).apply(
        lambda x: x.values.tolist()
    )

    return df


def _correct_parallel_source_ids_add_mode(
    df: pd.DataFrame, done_source_ids: List[int],
    start_elem: int) -> Tuple[pd.DataFrame, int]:
    """
    This function is to correct the source ids after the combination of
    the associaiton dataframes produced by parallel association - as source
    ids will be duplicated if left - specifically for add mode.

    When add mode is being used the 'old' sources require the ID to remain
    the same with only the new ones being changed. The next start elem also
    needs to be dynamically updated with every skyreg_group loop.

    Args:
        df:
            Holds the measurements associated into sources. The output of of
            the association step (sources_df).
        done_source_ids:
            A list of the 'old' source ids that need to remain the same.
        start_elem:
            The start elem number for the new source ids.

    Returns:
        The input dataframe with corrected source ids and relations.
        The new start elem for the next group.
    """
    # When using add_mode the correction becomes easier with the increment
    # as there's a clear difference between old and new.
    # old ones do not need to be corrected

    # get a mask of those that need to be corrected
    to_correct_mask = ~df['source'].isin(done_source_ids)

    # check that there are any to correct
    if not np.any(to_correct_mask):
        # there are no ids to correct we can just return the input
        # next start elem is just the same as the input as well
        return df[['source', 'related']], start_elem

    # create a new column for the new id
    df['new_source'] = df['source']
    # how many unique new sources
    to_correct_source_ids = df.loc[to_correct_mask, 'source'].unique()
    # create the range of new ids
    new_ids = list(
        range(start_elem, start_elem + to_correct_source_ids.shape[0]))
    # create a map of old source to new source
    source_id_map = dict(zip(to_correct_source_ids, new_ids))
    # get and apply the new ids to the new column
    df.loc[to_correct_mask, 'new_source'] = (
        df.loc[to_correct_mask, 'new_source'].map(source_id_map)
    )
    # regenrate the map
    source_id_map = dict(zip(df.source.values, df.new_source.values))
    # get mask of non-nan relations
    related_mask = df['related'].notna()
    # get the relations
    new_relations = df.loc[related_mask, 'related'].explode()
    # map the new values
    new_relations = new_relations.map(source_id_map)
    # group them back and form lists again
    new_relations = new_relations.groupby(level=0).apply(
        lambda x: x.values.tolist())
    # apply corrected relations to results
    df.loc[df[related_mask].index.values, 'related'] = new_relations
    # drop the old sources and replace
    df = df.drop('source', axis=1).rename(columns={'new_source': 'source'})
    # define what the next start elem will be
    next_start_elem = new_ids[-1] + 1

    return df[['source', 'related']], next_start_elem


def parallel_association(
    images_df: pd.DataFrame,
    limit: Angle,
    dr_limit: float,
    bw_limit: float,
    duplicate_limit: Angle,
    config: PipelineConfig,
    n_skyregion_groups: int,
    add_mode: bool,
    previous_parquets: Dict[str, str],
    done_images_df: pd.DataFrame,
    done_source_ids: List[int]
) -> pd.DataFrame:
    """
    Launches association on different sky region groups in parallel using Dask.

    Args:
        images_df: Holds the images that are being processed.
            Also contains what sky region group the image belongs to.
        limit: The association radius limit.
        dr_limit: The de Ruiter radius limit.
        bw_limit: The beamwidth limit.
        duplicate_limit: The duplicate radius detection limit.
        config (module): The pipeline config settings.
        n_skyregion_groups: The number of sky region groups.

    Returns:
        The combined association results of the parallel
            association with corrected source ids.
    """
    logger.info(
        "Running parallel association for %i sky region groups.",
        n_skyregion_groups
    )

    timer = StopWatch()

    meta = {
        'id': 'i',
        'uncertainty_ew': 'f',
        'weight_ew': 'f',
        'uncertainty_ns': 'f',
        'weight_ns': 'f',
        'flux_int': 'f',
        'flux_int_err': 'f',
        'flux_int_isl_ratio': 'f',
        'flux_peak': 'f',
        'flux_peak_err': 'f',
        'flux_peak_isl_ratio': 'f',
        'forced': '?',
        'compactness': 'f',
        'has_siblings': '?',
        'snr': 'f',
        'image': 'U',
        'datetime': 'datetime64[ns]',
        'source': 'i',
        'ra': 'f',
        'dec': 'f',
        'd2d': 'f',
        'dr': 'f',
        'related': 'O',
        'epoch': 'i',
        'interim_ew': 'f',
        'interim_ns': 'f',
    }

    # Add an increment to any new source values when using add_mode to avoid
    # getting duplicates in the result laater
    id_incr_par_assoc = max(done_source_ids) if add_mode else 0

<<<<<<< HEAD
    n_cpu = 10 #cpu_count() - 1 # temporarily hardcode n_cpu
    partition_size_mb=100
    mem_usage_mb = images_df.memory_usage(deep=True).sum() / 1e6
    npartitions = int(np.ceil(mem_usage_mb/partition_size_mb))
    
    if npartitions < n_cpu:
        npartitions=n_cpu
    logger.debug(f"Running parallel_association with {n_cpu} CPUs....")
    logger.debug(f"and using {npartitions} partions of {partition_size_mb}MB...")

    # pass each skyreg_group through the normal association process.
    results = (
        dd.from_pandas(images_df.set_index('skyreg_group'), npartitions=npartitions)
=======
    n_cpu = cpu_count() - 1
    logger.debug(f"Running association with {n_cpu} CPUs")
    n_partitions = calculate_n_partitions(images_df, n_cpu)
    
    # pass each skyreg_group through the normal association process.
    results = (
        dd.from_pandas(images_df.set_index('skyreg_group'), npartitions=n_partitions)
>>>>>>> 32230f78
        .groupby('skyreg_group')
        .apply(
            association,
            limit=limit,
            dr_limit=dr_limit,
            bw_limit=bw_limit,
            duplicate_limit=duplicate_limit,
            config=config,
            add_mode=add_mode,
            previous_parquets=previous_parquets,
            done_images_df=done_images_df,
            id_incr_par_assoc=id_incr_par_assoc,
            parallel=True,
            meta=meta
        ).compute(n_workers=n_cpu, scheduler='processes')
    )

    # results are the normal dataframe of results with the columns:
    # 'id', 'uncertainty_ew', 'weight_ew', 'uncertainty_ns', 'weight_ns',
    # 'flux_int', 'flux_int_err', 'flux_peak', 'flux_peak_err', 'forced',
    # 'compactness', 'has_siblings', 'snr', 'image', 'datetime', 'source',
    # 'ra', 'dec', 'd2d', 'dr', 'related', 'epoch', 'interim_ew' and
    # 'interim_ns'.

    # The index however is now a multi index with the skyregion group and
    # a general result index. Hence the general result index is repeated for
    # each skyreg_group along with the source_ids. This needs to be collapsed
    # and the source id's corrected.

    # Index example:
    #                        id
    # skyreg_group
    # --------------------------
    # 2            0      15640
    #              1      15641
    #              2      15642
    #              3      15643
    #              4      15644
    # ...                   ...
    # 1            46975  53992
    #              46976  54062
    #              46977  54150
    #              46978  54161
    #              46979  54164

    # Get the indexes (skyreg_groups) to loop over for source id correction
    indexes = results.index.levels[0].values

    if add_mode:
        # Need to correct all skyreg_groups.
        # First get the starting id for new sources.
        new_id = max(done_source_ids) + 1
        for i in indexes:
            corr_df, new_id = _correct_parallel_source_ids_add_mode(
                results.loc[i, ['source', 'related']],
                done_source_ids,
                new_id
            )
            results.loc[
                (i, slice(None)), ['source', 'related']
            ] = corr_df.values
    else:
        # The first index acts as the base, so the others are looped over and
        # corrected.
        for i, val in enumerate(indexes):
            # skip first one, makes the enumerate easier to deal with
            if i == 0:
                continue
            # Get the maximum source ID from the previous group.
            max_id = results.loc[indexes[i - 1]].source.max()
            # Run through the correction function, only the 'source' and
            # 'related'
            # columns are passed and returned (corrected).
            corr_df = _correct_parallel_source_ids(
                results.loc[val, ['source', 'related']],
                max_id
            )
            # replace the values in the results with the corrected source and
            # related values
            results.loc[
                (val, slice(None)), ['source', 'related']
            ] = corr_df.values

            del corr_df

    # reset the indeex of the final corrected and collapsed result
    results = results.reset_index(drop=True)

    logger.info(
        'Total parallel association time: %.2f seconds', timer.reset_init()
    )

    return results<|MERGE_RESOLUTION|>--- conflicted
+++ resolved
@@ -1589,21 +1589,6 @@
     # getting duplicates in the result laater
     id_incr_par_assoc = max(done_source_ids) if add_mode else 0
 
-<<<<<<< HEAD
-    n_cpu = 10 #cpu_count() - 1 # temporarily hardcode n_cpu
-    partition_size_mb=100
-    mem_usage_mb = images_df.memory_usage(deep=True).sum() / 1e6
-    npartitions = int(np.ceil(mem_usage_mb/partition_size_mb))
-    
-    if npartitions < n_cpu:
-        npartitions=n_cpu
-    logger.debug(f"Running parallel_association with {n_cpu} CPUs....")
-    logger.debug(f"and using {npartitions} partions of {partition_size_mb}MB...")
-
-    # pass each skyreg_group through the normal association process.
-    results = (
-        dd.from_pandas(images_df.set_index('skyreg_group'), npartitions=npartitions)
-=======
     n_cpu = cpu_count() - 1
     logger.debug(f"Running association with {n_cpu} CPUs")
     n_partitions = calculate_n_partitions(images_df, n_cpu)
@@ -1611,7 +1596,6 @@
     # pass each skyreg_group through the normal association process.
     results = (
         dd.from_pandas(images_df.set_index('skyreg_group'), npartitions=n_partitions)
->>>>>>> 32230f78
         .groupby('skyreg_group')
         .apply(
             association,
