--- conflicted
+++ resolved
@@ -1025,41 +1025,6 @@
     The main association function that does the common tasks between basic
     and advanced modes.
 
-<<<<<<< HEAD
-    Parameters
-    ----------
-    images_df : pd.DataFrame
-        The input images to be associated.
-    limit : astropy.coordinates.Angle
-        The association limit to use (applies to basic and advanced only).
-    dr_limit : float
-        The de Ruiter radius limit to use (applies to de ruiter only).
-    bw_limit : float
-        The beamwidth limit to use (applies to de ruiter only).
-    duplicate_limit : astropy.coordinates.Angle
-        The limit of separation for which a measurement is considered to be
-        a duplicate (epoch based association).
-    config : PipelineConfig
-        The pipeline run configuration object.
-    add_mode : bool
-        Whether the pipeline is currently being run in add image mode.
-    previous_parquets : Dict[str, str]
-        Dictionary containing the paths of the previous successful run parquet
-        files (used in add image mode).
-    done_images_df : pd.DataFrame
-        Datafraame containing the images of the previous successful run
-        (used in add image mode).
-    id_incr_par_assoc : int, optional
-        An increment value to be applied to source numbering when adding new
-        sources to the associations (applies when parallel and add image are
-        being used). Defaults to 0.
-    parallel : bool, optional
-        Whether parallel association is being used.
-
-    Returns
-    -------
-    sources_df : pd.DataFrame
-=======
     Args:
         images_df:
             The input images to be associated.
@@ -1090,7 +1055,6 @@
             Whether parallel association is being used.
 
     Returns:
->>>>>>> 99da822d
         The output sources_df containing all input measurements along with the
         association and relation information.
 
@@ -1517,31 +1481,6 @@
     """
     Launches association on different sky region groups in parallel using Dask.
 
-<<<<<<< HEAD
-    Parameters
-    ----------
-    images_df : pd.DataFrame
-        Holds the images that are being processed. Also contains what sky
-        region group the image belongs to.
-    limit: Angle
-        The association radius limit.
-    dr_limit : float
-        The de Ruiter radius limit.
-    bw_limit : float
-        The beamwidth limit.
-    duplicate_limit: Angle
-        The duplicate radius detection limit.
-    config : PipelineConfig
-        The pipeline run configuration.
-    n_skyregion_groups: int
-        The number of sky region groups.
-
-    Returns
-    -------
-    results : pd.DataFrame
-        The combined association results of the parallel association with
-        corrected source ids.
-=======
     Args:
         images_df: Holds the images that are being processed.
             Also contains what sky region group the image belongs to.
@@ -1555,7 +1494,6 @@
     Returns:
         pd.DataFrame: The combined association results of the parallel
             association with corrected source ids.
->>>>>>> 99da822d
     """
     logger.info(
         "Running parallel association for %i sky region groups.",
