--- conflicted
+++ resolved
@@ -16,12 +16,8 @@
 from django.conf import settings
 from django.db import transaction
 
-<<<<<<< HEAD
-from vast_pipeline.models import Run, SurveySource
+from vast_pipeline.models import Run
 from vast_pipeline.pipeline.utils import add_run_to_img
-=======
-from vast_pipeline.models import Run
->>>>>>> c46954e2
 from .association import association, parallel_association
 from .config import PipelineConfig
 from .new_sources import new_sources
