import os
import logging
import numpy as np
import pandas as pd

from django.db import transaction, connection
from itertools import islice

from vast_pipeline.image.main import SelavyImage
from vast_pipeline.pipeline.model_generator import (
    measurement_models_generator,
    source_models_generator,
    related_models_generator,
    association_models_generator,
    measurement_pair_models_generator,
)
from vast_pipeline.models import (
    Association, Measurement, Source, RelatedSource, MeasurementPair, Run
)
from vast_pipeline.pipeline.utils import (
    get_create_img, get_create_img_band
)
from vast_pipeline.utils.utils import StopWatch


logger = logging.getLogger(__name__)


@transaction.atomic
def bulk_upload_model(djmodel, generator, batch_size=10_000, return_ids=False):
    '''
    bulk upload a pandas series of django models to db
    djmodel: django.model
    generator: generator
    batch_size: int
    return_ids: bool
    '''
    bulk_ids = []
    while True:
        items = list(islice(generator, batch_size))
        if not items:
            break
        out_bulk = djmodel.objects.bulk_create(items)
        logger.info('Bulk created #%i %s', len(out_bulk), djmodel.__name__)
        # save the DB ids to return
        if return_ids:
            bulk_ids.extend(list(map(lambda i: i.id, out_bulk)))

    if return_ids:
        return bulk_ids


def make_upload_images(paths, config, pipeline_run):
    '''
    carry the first part of the pipeline, by uploading all the images
    to the image table and populated band and skyregion objects
    '''
    timer = StopWatch()
    images = []
    skyregions = []
    bands = []

    for path in paths['selavy']:
        # STEP #1: Load image and measurements
        image = SelavyImage(
            path,
            paths,
            config=config
        )
        logger.info('Reading image %s ...', image.name)

        # 1.1 get/create the frequency band
        with transaction.atomic():
            band = get_create_img_band(image)
        if band not in bands:
            bands.append(band)

        # 1.2 create image and skyregion entry in DB
        with transaction.atomic():
            img, skyreg, exists_f = get_create_img(
                pipeline_run, band.id, image
            )

        # add image and skyregion to respective lists
        images.append(img)
        if skyreg not in skyregions:
            skyregions.append(skyreg)
        if exists_f:
            logger.info(
                'Image %s already processed, grab measurements',
                img.name
            )
            # grab the measurements and skip to process next image
            measurements = (
                pd.Series(
                    Measurement.objects.filter(forced=False, image__id=img.id),
                    name='meas_dj'
                )
                .to_frame()
            )
            measurements['id'] = measurements['meas_dj'].apply(lambda x: x.id)
            continue

        # 1.3 get the image measurements and save them in DB
        measurements = image.read_selavy(img)
        logger.info(
            'Processed measurements dataframe of shape: (%i, %i)',
            measurements.shape[0], measurements.shape[1]
        )

        # upload measurements, a column with the db is added to the df
        measurements = make_upload_measurements(measurements)

        # save measurements to parquet file in pipeline run folder
        base_folder = os.path.dirname(img.measurements_path)
        if not os.path.exists(base_folder):
            os.makedirs(base_folder)

        measurements.to_parquet(
            img.measurements_path,
            index=False
        )
        del measurements, image, band, img

    # write images parquet file under pipeline run folder
    images_df = pd.DataFrame(map(lambda x: x.__dict__, images))
    images_df = images_df.drop('_state', axis=1)
    images_df.to_parquet(
        os.path.join(config.PIPE_RUN_PATH, 'images.parquet'),
        index=False
    )
    # write skyregions parquet file under pipeline run folder
    skyregs_df = pd.DataFrame(map(lambda x: x.__dict__, skyregions))
    skyregs_df = skyregs_df.drop('_state', axis=1)
    skyregs_df.to_parquet(
        os.path.join(config.PIPE_RUN_PATH, 'skyregions.parquet'),
        index=False
    )
    # write skyregions parquet file under pipeline run folder
    bands_df = pd.DataFrame(map(lambda x: x.__dict__, bands))
    bands_df = bands_df.drop('_state', axis=1)
    bands_df.to_parquet(
        os.path.join(config.PIPE_RUN_PATH, 'bands.parquet'),
        index=False
    )

    logger.info(
        'Total images upload/loading time: %.2f seconds',
        timer.reset_init()
    )

    return images, skyregs_df


def make_upload_sources(sources_df: pd.DataFrame, pipeline_run: Run,
    add_mode: bool=False) -> pd.DataFrame:
    '''
    Delete previous sources for given pipeline run and bulk upload
    new found sources as well as related sources

    Parameters
    ----------
    sources_df : pd.DataFrame
        Holds the measurements associated into sources. The output of of the
        association step.
    pipeline_run : Run
        The pipeline Run object.
    add_mode : bool
        Whether the pipeline is running in add image mode.

    Returns
    -------
    sources_df : pd.DataFrame
        The input dataframe with the 'id' column added.
    '''
    # create sources in DB
    with transaction.atomic():
        if (add_mode is False and
                Source.objects.filter(run=pipeline_run).exists()):
            logger.info('Removing objects from previous pipeline run')
            n_del, detail_del = (
                Source.objects.filter(run=pipeline_run).delete()
            )
            logger.info(
                ('Deleting all sources and related objects for this run. '
                 'Total objects deleted: %i'),
                n_del,
            )
            logger.debug('(type, #deleted): %s', detail_del)

    src_dj_ids = bulk_upload_model(
        Source,
        source_models_generator(sources_df, pipeline_run=pipeline_run),
        return_ids=True
    )

    sources_df['id'] = src_dj_ids

    return sources_df


def make_upload_related_sources(related_df):
    logger.info('Populate "related" field of sources...')
    bulk_upload_model(RelatedSource, related_models_generator(related_df))


def make_upload_associations(associations_df):
    logger.info('Upload associations...')
    bulk_upload_model(
        Association, association_models_generator(associations_df)
    )


def make_upload_measurements(measurements_df):
    meas_dj_ids = bulk_upload_model(
        Measurement,
        measurement_models_generator(measurements_df),
        return_ids=True
    )

    measurements_df['id'] = meas_dj_ids
    return measurements_df


def make_upload_measurement_pairs(measurement_pairs_df):
    meas_pair_dj_ids = bulk_upload_model(
        MeasurementPair,
        measurement_pair_models_generator(measurement_pairs_df),
        return_ids=True
    )
    measurement_pairs_df["id"] = meas_pair_dj_ids
    return measurement_pairs_df


def update_sources(sources_df: pd.DataFrame, batch_size:int=10_000) -> pd.DataFrame:
    '''
    Update database using SQL code. This function opens one connection to the
    database, and closes it after the update is done.

    Parameters
    ----------
    sources_df : pd.DataFrame
        DataFrame containing the new data to be uploaded to the database. The
        columns to be updated need to have the same headers between the df and
        the table in the database.
    batch_size : int
<<<<<<< HEAD
        The df rows are broken into chunks, each chunk is executed in a 
        separate SQL command, batch_size determines the maximum size of the 
        chunk.
=======
        The df rows are broken into chunks, each chunk is executed in a
        separate SQL command, chunk determines the maximum size of the chunk.
>>>>>>> 3122c8aa

    Returns
    -------
    sources_df : pd.DataFrame
        DataFrame containing the new data to be uploaded to the database.
    '''
    all_source_table_cols = [
        fld.attname for fld in Source._meta.get_fields() 
        if getattr(fld, 'attname', None) is not None
    ]
    columns = [
        col for col in all_source_table_cols if col in sources_df.columns
    ]

    sources_df['id'] = sources_df.index.values

    batches = np.ceil(len(sources_df)/batch_size)
    dfs = np.array_split(sources_df, batches)
    with connection.cursor() as cursor:
        for df_batch in dfs:
            SQL_comm = SQL_update(
                df_batch, Source, index='id', columns=columns
            )
            cursor.execute(SQL_comm)

    return sources_df


def SQL_update(df: pd.DataFrame, model, index=None, columns=None) -> str:
    '''
    Generate SQL code required to update database.

    Parameters
    ----------
    df : pd.DataFrame
        DataFrame containing the new data to be uploaded to the database. The
        columns to be updated need to have the same headers between the df and
        the table in the database.
    model : Model
<<<<<<< HEAD
        The model that is being updated. 
    index : str or None
=======
        The model that is being updated.
    index : str
>>>>>>> 3122c8aa
        Header of the column to join on, determines which rows in the different
        tables match. If None, then use the primary key column.
    columns : List[str] or None
        The column headers of the columns to be updated. If None, updates all
        columns except the index column.

    Returns
    -------
    SQL_comm : str
        The SQL command to update the database.
    '''
    # set index and columns if None
    if index is None:
        index = model._meta.pk.name
    if columns is None:
        columns = df.columns.tolist()
        columns.remove(index)

    # get names
    table = model._meta.db_table
    new_columns = ', '.join('new_'+c for c in columns)
    set_columns = ', '.join(c+'=new_'+c for c in columns)

    # get index values and new values
    column_headers = [index]
    column_headers.extend(columns)
    data_arr = df[column_headers].to_numpy()
    values = []
    for row in data_arr:
        val_row = '(' + ', '.join(f'{val}' for val in row) + ')'
        values.append(val_row)
    values = ', '.join(values)

    # update database
    SQL_comm = f"""
        UPDATE {table}
        SET {set_columns}
        FROM (VALUES {values})
        AS new_values (index_col, {new_columns})
        WHERE {index}=index_col;
    """

    return SQL_comm<|MERGE_RESOLUTION|>--- conflicted
+++ resolved
@@ -244,14 +244,9 @@
         columns to be updated need to have the same headers between the df and
         the table in the database.
     batch_size : int
-<<<<<<< HEAD
         The df rows are broken into chunks, each chunk is executed in a 
         separate SQL command, batch_size determines the maximum size of the 
         chunk.
-=======
-        The df rows are broken into chunks, each chunk is executed in a
-        separate SQL command, chunk determines the maximum size of the chunk.
->>>>>>> 3122c8aa
 
     Returns
     -------
@@ -291,13 +286,8 @@
         columns to be updated need to have the same headers between the df and
         the table in the database.
     model : Model
-<<<<<<< HEAD
         The model that is being updated. 
     index : str or None
-=======
-        The model that is being updated.
-    index : str
->>>>>>> 3122c8aa
         Header of the column to join on, determines which rows in the different
         tables match. If None, then use the primary key column.
     columns : List[str] or None
