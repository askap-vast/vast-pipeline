import os
import logging
import pandas as pd

from django.db import transaction
from itertools import islice

from vast_pipeline.image.main import SelavyImage
from vast_pipeline.pipeline.generators import (
    measurement_models_generator,
    source_models_generator,
    related_models_generator,
    association_models_generator
)
from vast_pipeline.models import Association, Measurement, Source, RelatedSource
from .utils import (
    get_create_img, get_create_img_band
)
from vast_pipeline.utils.utils import StopWatch


logger = logging.getLogger(__name__)


@transaction.atomic
def bulk_upload_model(djmodel, generator, batch_size=10_000, return_ids=False):
    '''
    bulk upload a pandas series of django models to db
    djmodel: django.model
    generator: generator
    batch_size: int
    return_ids: bool
    '''
    bulk_ids = []
    while True:
        items = list(islice(generator, batch_size))
        if not items:
            break
        out_bulk = djmodel.objects.bulk_create(items)
        logger.info('Bulk created #%i %s', len(out_bulk), djmodel.__name__)
        # save the DB ids to return
        if return_ids:
            [bulk_ids.append(i.id) for i in out_bulk]

    if return_ids:
        return bulk_ids


def upload_images(paths, config, pipeline_run):
    '''
    carry the first part of the pipeline, by uploading all the images
    to the image table and populated band and skyregion objects
    '''
    timer = StopWatch()
    images = []
    skyregions = []
    bands = []

    for path in paths['selavy']:
        # STEP #1: Load image and measurements
        image = SelavyImage(
            path,
            paths,
            config=config
        )
        logger.info('Reading image %s ...', image.name)

        # 1.1 get/create the frequency band
        with transaction.atomic():
            band = get_create_img_band(image)
        if band not in bands:
            bands.append(band)

        # 1.2 create image and skyregion entry in DB
        with transaction.atomic():
            img, skyreg, exists_f = get_create_img(
                pipeline_run, band.id, image
            )

        # add image and skyregion to respective lists
        images.append(img)
        if skyreg not in skyregions:
            skyregions.append(skyreg)
        if exists_f:
            logger.info(
                'Image %s already processed, grab measurements',
                img.name
            )
            # grab the measurements and skip to process next image
            measurements = (
                pd.Series(
                    Measurement.objects.filter(forced=False, image__id=img.id),
                    name='meas_dj'
                )
                .to_frame()
            )
            measurements['id'] = measurements['meas_dj'].apply(lambda x: x.id)
            continue

        # 1.3 get the image measurements and save them in DB
        measurements = image.read_selavy(img)
        logger.info(
            'Processed measurements dataframe of shape: (%i, %i)',
            measurements.shape[0], measurements.shape[1]
        )

        # do a upload without evaluate the objects, that should be faster
        meas_dj_ids = bulk_upload_model(
            Measurement, measurement_models_generator(measurements),
            return_ids=True
        )

        # make a columns with the measurement id
        measurements['id'] = meas_dj_ids

        # save measurements to parquet file in pipeline run folder
        base_folder = os.path.dirname(img.measurements_path)
        if not os.path.exists(base_folder):
            os.makedirs(base_folder)

        measurements.to_parquet(
            img.measurements_path,
            index=False
        )
        del measurements, image, band, img

    # write images parquet file under pipeline run folder
    images_df = pd.DataFrame(map(lambda x: x.__dict__, images))
    images_df = images_df.drop('_state', axis=1)
    images_df.to_parquet(
        os.path.join(config.PIPE_RUN_PATH, 'images.parquet'),
        index=False
    )
    # write skyregions parquet file under pipeline run folder
    skyregs_df = pd.DataFrame(map(lambda x: x.__dict__, skyregions))
    skyregs_df = skyregs_df.drop('_state', axis=1)
    skyregs_df.to_parquet(
        os.path.join(config.PIPE_RUN_PATH, 'skyregions.parquet'),
        index=False
    )
    # write skyregions parquet file under pipeline run folder
    bands_df = pd.DataFrame(map(lambda x: x.__dict__, bands))
    bands_df = bands_df.drop('_state', axis=1)
    bands_df.to_parquet(
        os.path.join(config.PIPE_RUN_PATH, 'bands.parquet'),
        index=False
    )

    logger.info(
        'Total images upload/loading time: %.2f seconds',
        timer.reset_init()
    )
<<<<<<< HEAD
    return images
=======
    return images, meas_dj_obj, skyregs_df
>>>>>>> 520b154b


def upload_sources(sources_df, pipeline_run):
    '''
    delete previous sources for given pipeline run and bulk upload
    new found sources as well as related sources
    '''
    # create sources in DB
    with transaction.atomic():
        if Source.objects.filter(run=pipeline_run).exists():
            logger.info('Removing objects from previous pipeline run')
            n_del, detail_del = (
                Source.objects.filter(run=pipeline_run).delete()
            )
            logger.info(
                ('Deleting all sources and related objects for this run. '
                 'Total objects deleted: %i'),
                n_del,
            )
            logger.debug('(type, #deleted): %s', detail_del)

    src_dj_ids = bulk_upload_model(
        Source,
        source_models_generator(sources_df, pipeline_run=pipeline_run),
        return_ids=True
    )

    return src_dj_ids


def upload_related_sources(related_df):
    logger.info('Populate "related" field of sources...')
    bulk_upload_model(RelatedSource, related_models_generator(related_df))


def upload_associations(associations_df):
    logger.info('Upload associations...')
    bulk_upload_model(
        Association, association_models_generator(associations_df)
    )<|MERGE_RESOLUTION|>--- conflicted
+++ resolved
@@ -150,11 +150,8 @@
         'Total images upload/loading time: %.2f seconds',
         timer.reset_init()
     )
-<<<<<<< HEAD
-    return images
-=======
-    return images, meas_dj_obj, skyregs_df
->>>>>>> 520b154b
+
+    return images, skyregs_df
 
 
 def upload_sources(sources_df, pipeline_run):
