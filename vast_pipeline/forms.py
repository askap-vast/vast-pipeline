from django import forms
from crispy_forms.helper import FormHelper
from crispy_forms.layout import Field, Layout, Submit
import tagulous.forms
import tagulous.models
from vast_pipeline.models import Comment, Source, Run


class PipelineRunForm(forms.Form):
    """
    Class for the form used in the creation of a new pipeline run through the
    webserver.
    """
    run_name = forms.CharField(
        max_length=Run._meta.get_field('name').max_length
    )
    run_description = forms.CharField(widget=forms.Textarea(), required=False)
    monitor = forms.BooleanField(required=False)
    monitor_min_sigma = forms.FloatField()
    monitor_edge_buffer_scale = forms.FloatField()
    monitor_cluster_threshold = forms.FloatField()
    monitor_allow_nan = forms.BooleanField(required=False)
    association_method = forms.CharField()
    association_radius = forms.FloatField()
    association_de_ruiter_radius = forms.FloatField()
    association_parallel = forms.BooleanField(required=False)
    association_epoch_duplicate_radius = forms.FloatField()
    astrometric_uncertainty_ra = forms.FloatField()
    astrometric_uncertainty_dec = forms.FloatField()
    new_source_min_sigma = forms.FloatField()
    association_beamwidth_limit = forms.FloatField()
    flux_perc_error = forms.FloatField()
    selavy_local_rms_zero_fill_value = forms.FloatField()
    source_aggregate_pair_metrics_min_abs_vs = forms.FloatField()
    num_workers = forms.IntegerField(required=False)
    num_workers_io = forms.IntegerField()
<<<<<<< HEAD
    max_partition_mb = forms.FloatField()
=======
    max_partition_mb = forms.IntegerField()
>>>>>>> 328e7a54
    pair_metrics = forms.BooleanField(required=False)
    use_condon_errors = forms.BooleanField(required=False)
    create_measurements_arrow_files = forms.BooleanField(required=False)
    suppress_astropy_warnings = forms.BooleanField(required=False)


class CommentForm(forms.ModelForm):
    """
    The form used for users to leave comments on objects.
    """
    class Meta:
        model = Comment
        fields = ["comment"]

    def __init__(self, *args, **kwargs) -> None:
        """
        Initialise a CommentForm.

        Returns:
            None.
        """
        super().__init__(*args, **kwargs)
        self.helper = FormHelper()
        self.helper.layout = Layout(
            Field("comment", rows=2),
        )
        self.helper.add_input(Submit("submit", "Submit"))


class TagWithCommentsForm(forms.Form):
    """
    Class to combined tags with the CommentsForm.
    """
    comment = forms.CharField(required=False, widget=forms.Textarea())
    tags = tagulous.forms.TagField(
        required=False,
        tag_options=tagulous.models.TagOptions(**Source.tags.tag_options.items()),
    )

    def __init__(self, *args, **kwargs) -> None:
        """
        Initialise a TagWithCommentsForm.

        Returns:
            None.
        """
        super().__init__(*args, **kwargs)
        self.helper = FormHelper()
        self.helper.layout = Layout(
            Field("tags"),
            Field(
                "comment",
                rows=2,
                placeholder=(
                    "Optional. If changing the tags, you should provide justification here."
                ),
            ),
            Submit("submit", "Submit", css_class="btn-block"),
        )<|MERGE_RESOLUTION|>--- conflicted
+++ resolved
@@ -34,11 +34,7 @@
     source_aggregate_pair_metrics_min_abs_vs = forms.FloatField()
     num_workers = forms.IntegerField(required=False)
     num_workers_io = forms.IntegerField()
-<<<<<<< HEAD
-    max_partition_mb = forms.FloatField()
-=======
     max_partition_mb = forms.IntegerField()
->>>>>>> 328e7a54
     pair_metrics = forms.BooleanField(required=False)
     use_condon_errors = forms.BooleanField(required=False)
     create_measurements_arrow_files = forms.BooleanField(required=False)
