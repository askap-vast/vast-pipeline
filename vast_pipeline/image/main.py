--- conflicted
+++ resolved
@@ -4,11 +4,6 @@
 
 import os
 import logging
-<<<<<<< HEAD
-from typing import Dict
-
-=======
->>>>>>> 99da822d
 import numpy as np
 import pandas as pd
 
@@ -21,11 +16,8 @@
 from .utils import calc_error_radius
 from .utils import calc_condon_flux_errors
 
-<<<<<<< HEAD
 from vast_pipeline.pipeline.config import PipelineConfig
-=======
-from vast_pipeline.models import Image
->>>>>>> 99da822d
+from vast_pipeline import models
 from vast_pipeline.survey.translators import tr_selavy
 
 
@@ -243,9 +235,17 @@
 
 
 class SelavyImage(FitsImage):
-<<<<<<< HEAD
-    """Fits images that have a selavy catalogue"""
-
+    """
+    Fits images that have a selavy catalogue.
+
+    Attributes:
+        selavy_path (str): The system path to the Selavy file.
+        noise_path (str): The system path to the noise image associated
+            with the image.
+        background_path (str): The system path to the background image
+            associated with the image.
+        config (PipelineConfig): The pipeline configuration settings.
+    """
     def __init__(
         self,
         path: str,
@@ -253,22 +253,6 @@
         config: PipelineConfig,
         hdu_index: int = 0,
     ):
-=======
-    """
-    Fits images that have a selavy catalogue.
-
-    Attributes:
-        selavy_path (str): The system path to the Selavy file.
-        noise_path (str): The system path to the noise image associated
-            with the image.
-        background_path (str): The system path to the background image
-            associated with the image.
-        config (config): The pipeline configuration settings.
-    """
-
-    def __init__(
-        self, path: str, paths: Dict[str, str], hdu_index: int=0, config=None
-    ) -> None:
         """
         Initialise the SelavyImage.
 
@@ -277,14 +261,13 @@
             paths: Dictionary containing the system paths to the associated
                 image products and selavy catalogue. The keys are 'selavy',
                 'noise', 'background'.
+            config: Configuration settings for the pipeline.
             hdu_index: The index number to use to access the header from the
                 hdu object.
-            config (config): Configuration settings for the pipeline.
 
         Returns:
             None.
         """
->>>>>>> 99da822d
         # inherit from parent
         self.selavy_path = paths['selavy'][path]
         self.noise_path = paths['noise'].get(path, '')
@@ -292,7 +275,7 @@
         self.config: PipelineConfig = config
         super().__init__(path, hdu_index)
 
-    def read_selavy(self, dj_image: Image) -> pd.DataFrame:
+    def read_selavy(self, dj_image: models.Image) -> pd.DataFrame:
         """
         Read the sources from the selavy catalogue, select wanted columns
         and remap them to correct names, followed by filtering and Condon
