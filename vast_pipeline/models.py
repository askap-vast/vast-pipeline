--- conflicted
+++ resolved
@@ -183,7 +183,14 @@
         default=0,
         help_text='number of sources extracted in this run'
     )
-<<<<<<< HEAD
+    n_selavy_measurements = models.IntegerField(
+        default=0,
+        help_text='number of selavy measurements in this run'
+    )
+    n_forced_measurements = models.IntegerField(
+        default=0,
+        help_text='number of forced measurements in this run'
+    )
     epoch_based = models.BooleanField(
         default=False,
         help_text=(
@@ -191,15 +198,6 @@
             ', i.e. the user passed in groups of images defining epochs'
             ' rather than every image being treated individually.'
         )
-=======
-    n_selavy_measurements = models.IntegerField(
-        default=0,
-        help_text='number of selavy measurements in this run'
-    )
-    n_forced_measurements = models.IntegerField(
-        default=0,
-        help_text='number of forced measurements in this run'
->>>>>>> 240ea3f3
     )
 
     objects = RunQuerySet.as_manager()
