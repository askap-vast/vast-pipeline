import logging
import math
from django.db import models
from django.core.validators import RegexValidator
from django.contrib.auth.models import User
from django.contrib.contenttypes.fields import GenericForeignKey, GenericRelation
from django.contrib.contenttypes.models import ContentType
from django.templatetags.static import static
from social_django.models import UserSocialAuth
from tagulous.models import TagField


class Comment(models.Model):
    """
    The model object for a comment.
    """
    author = models.ForeignKey(User, on_delete=models.CASCADE)
    datetime = models.DateTimeField(auto_now_add=True)
    comment = models.TextField()
    content_type = models.ForeignKey(ContentType, on_delete=models.CASCADE)
    object_id = models.PositiveIntegerField()
    content_object = GenericForeignKey('content_type', 'object_id')

    def get_avatar_url(self) -> str:
        """Get the URL for the user's avatar from GitHub. If the user has
        no associated GitHub account (e.g. a Django superuser), return the URL
        to the default user avatar.

        Returns:
            The avatar URL.
        """
        social = UserSocialAuth.get_social_auth_for_user(self.author).first()
        if social and "avatar_url" in social.extra_data:
            return social.extra_data["avatar_url"]
        else:
            return static("img/user-32.png")


class CommentableModel(models.Model):
    """
    A class to provide a commentable model.
    """
    comment = GenericRelation(
        Comment,
        content_type_field="content_type",
        object_id_field="object_id",
        related_query_name="%(class)s",
    )

    class Meta:
        abstract = True


class Survey(models.Model):
    """An external survey eg NVSS, SUMSS"""
    name = models.CharField(
        max_length=32,
        unique=True,
        help_text='Name of the Survey e.g. NVSS.'
    )
    comment = models.TextField(max_length=1000, default='', blank=True)
    frequency = models.IntegerField(
        help_text='Frequency of the survey.'
    )

    class Meta:
        ordering = ['name']

    def __str__(self):
        return self.name


class SurveySourceQuerySet(models.QuerySet):

    def cone_search(
        self, ra: float, dec: float, radius_deg: float
    ) -> models.QuerySet:
        """
        Return all the survey sources withing radius_deg of (ra,dec).
        Returns a QuerySet of survey sources, ordered by distance from
        (ra,dec) ascending.

        Args:
            ra: The right ascension value of the cone search central
                coordinate.
            dec: The declination value of the cone search central coordinate.
            radius_deg: The radius over which to perform the cone search.

        Returns:
            Sources found withing the cone search area.
        """
        return (
            self.extra(
                select={
                    "distance": "q3c_dist(ra, dec, %s, %s) * 3600"
                },
                select_params=[ra, dec],
                where=["q3c_radial_query(ra, dec, %s, %s, %s)"],
                params=[ra, dec, radius_deg],
            )
            .order_by("distance")
        )


class SurveySource(models.Model):
    """A source from a survey catalogue eg NVSS, SUMSS"""
    # An index on the survey_id field causes queries to perform much worse
    # because there are so few unique surveys, it's a poor field to index.
    survey = models.ForeignKey(Survey, on_delete=models.CASCADE)

    name = models.CharField(
        max_length=100,
        help_text='Name of the survey source.'
    )

    ra = models.FloatField(
        help_text='RA of the survey source (Deg).'
    )# degrees
    ra_err = models.FloatField(
        help_text='RA error of the survey source (Deg).'
        )# degrees
    dec = models.FloatField(
        help_text='DEC of the survey source (Deg).'
    )# degrees
    dec_err = models.FloatField(
        help_text='DEC error of the survey source (Deg).'
    )# degrees

    bmaj = models.FloatField(
        help_text=(
            'The major axis of the Gaussian fit to the survey source '
            '(arcsecs).'
        )
    )
    bmin = models.FloatField(
        help_text=(
            'The minor axis of the Gaussian fit to the survey source '
            '(arcsecs).'
        )
    )
    pa = models.FloatField(
        help_text=(
            'Position angle of Gaussian fit east of north to bmaj '
            '(Deg).'
        )
    )

    flux_peak = models.FloatField(
        help_text='Peak flux of the Guassian fit (Jy).'
    )# Jy/beam
    flux_peak_err = models.FloatField(
        help_text='Peak flux error of the Gaussian fit (Jy).'
    )# Jy/beam
    flux_int = models.FloatField(
        help_text='Integrated flux of the Guassian fit (Jy).'
    )# total flux Jy
    flux_int_err = models.FloatField(
        help_text='Integrated flux of the Guassian fit (Jy).'
    )# Jy

    alpha = models.FloatField(default=0,
        help_text='Spectral index of the survey source.'
    )
    image_name = models.CharField(max_length=100,
        blank=True,
        help_text='Name of survey image where measurement was made.'
    )

    objects = SurveySourceQuerySet.as_manager()

    def __str__(self):
        return f"{self.id} {self.name}"


class RunQuerySet(models.QuerySet):
<<<<<<< HEAD
    def check_max_runs(self, max_runs=5):
=======

    def check_max_runs(self, max_runs: int=5) -> int:
>>>>>>> 99da822d
        """
        Check if number of running pipeline runs is above threshold.

        Args:
            max_runs: The maximum number of processing runs allowed.

        Returns:
            The count of the current pipeline runs with a status of `RUN`.
        """
        return self.filter(status='RUN').count() >= max_runs


RunManager = models.Manager.from_queryset(RunQuerySet)


class Run(CommentableModel):
    """
    A Run is essentially a pipeline run/processing istance over a set of
    images
    """
    user = models.ForeignKey(
        User,
        on_delete=models.SET_NULL,
        null=True,
        blank=True
    )

    name = models.CharField(
        max_length=64,
        unique=True,
        validators=[
            RegexValidator(
                regex=r'[\[@!#$%^&*()<>?/\|}{~:\] ]',
                message='Name contains not allowed characters!',
                inverse_match=True
            ),
        ],
        help_text='name of the pipeline run'
    )
    description = models.CharField(
        max_length=240,
        blank=True,
        help_text="A short description of the pipeline run."
    )
    time = models.DateTimeField(
        auto_now=True,
        help_text='Datetime of a pipeline run.'
    )
    path = models.FilePathField(
        max_length=200,
        help_text='path to the pipeline run'
    )
    STATUS_CHOICES = [
        ('INI', 'Initialised'),
        ('QUE', 'Queued'),
        ('RUN', 'Running'),
        ('END', 'Completed'),
        ('ERR', 'Error'),
        ('RES', 'Restoring'),
    ]
    status = models.CharField(
        max_length=3,
        choices=STATUS_CHOICES,
        default='INI',
        help_text='Status of the pipeline run.'
    )
    n_images = models.IntegerField(
        default=0,
        help_text='number of images processed in this run'
    )
    n_sources = models.IntegerField(
        default=0,
        help_text='number of sources extracted in this run'
    )
    n_selavy_measurements = models.IntegerField(
        default=0,
        help_text='number of selavy measurements in this run'
    )
    n_forced_measurements = models.IntegerField(
        default=0,
        help_text='number of forced measurements in this run'
    )
    epoch_based = models.BooleanField(
        default=False,
        help_text=(
            'Whether the run was processed using epoch based association'
            ', i.e. the user passed in groups of images defining epochs'
            ' rather than every image being treated individually.'
        )
    )

    objects = RunManager()  # used instead of RunQuerySet.as_manager() so mypy checks work

    class Meta:
        ordering = ['name']

    def __str__(self):
        return self.name

    def save(self, *args, **kwargs):
        # enforce the full model validation on save
        self.full_clean()
        super(Run, self).save(*args, **kwargs)


class Band(models.Model):
    """
    A band on the frequency spectrum used for imaging. Each image is
    associated with one band.
    """
    name = models.CharField(max_length=12, unique=True)
    frequency = models.FloatField(
        help_text='central frequency of band (integer MHz)'
    )
    bandwidth = models.FloatField(
        help_text='bandwidth (MHz)'
    )

    class Meta:
        ordering = ['frequency']

    def __str__(self):
        return self.name


class SkyRegion(models.Model):
    run = models.ManyToManyField(Run)

    centre_ra = models.FloatField()
    centre_dec = models.FloatField()
    width_ra = models.FloatField()
    width_dec = models.FloatField()
    xtr_radius = models.FloatField()
    x = models.FloatField()
    y = models.FloatField()
    z = models.FloatField()

    def __str__(self):
        return f'{round(self.centre_ra, 3)}, {round(self.centre_dec, 3)}'


class SourceQuerySet(models.QuerySet):

    def cone_search(
        self, ra: float, dec: float, radius_deg: float
    ) -> models.QuerySet:
        """
        Return all the Sources withing radius_deg of (ra,dec).
        Returns a QuerySet of Sources, ordered by distance from
        (ra,dec) ascending.

        Args:
            ra: The right ascension value of the cone search central
                coordinate.
            dec: The declination value of the cone search central coordinate.
            radius_deg: The radius over which to perform the cone search.

        Returns:
            Sources found withing the cone search area.
        """
        return (
            self.extra(
                select={
                    "distance": "q3c_dist(wavg_ra, wavg_dec, %s, %s) * 3600"
                },
                select_params=[ra, dec],
                where=["q3c_radial_query(wavg_ra, wavg_dec, %s, %s, %s)"],
                params=[ra, dec, radius_deg],
            )
            .order_by("distance")
        )


class Source(CommentableModel):
    run = models.ForeignKey(Run, on_delete=models.CASCADE, null=True,)
    cross_match_sources = models.ManyToManyField(
        SurveySource,
        through='CrossMatch',
        through_fields=('source', 'survey_source')
    )
    related = models.ManyToManyField(
        'self',
        through='RelatedSource',
        symmetrical=False,
        through_fields=('from_source', 'to_source')
    )

    name = models.CharField(max_length=100)
    new = models.BooleanField(default=False, help_text='New Source.')
    tags = TagField(
        space_delimiter=False,
        autocomplete_view="vast_pipeline:source_tags_autocomplete",
        autocomplete_settings={"width": "100%"},
    )

    # average fields calculated from the source measurements
    wavg_ra = models.FloatField(
        help_text='The weighted average right ascension (Deg).'
    )
    wavg_dec = models.FloatField(
        help_text='The weighted average declination (Deg).'
    )
    wavg_uncertainty_ew = models.FloatField(
        help_text=(
            'The weighted average uncertainty in the east-'
            'west (RA) direction (Deg).'
        )
    )
    wavg_uncertainty_ns = models.FloatField(
        help_text=(
            'The weighted average uncertainty in the north-'
            'south (Dec) direction (Deg).'
        )
    )
    avg_flux_int = models.FloatField(
        help_text='The average integrated flux value.'
    )
    avg_flux_peak = models.FloatField(
        help_text='The average peak flux value.'
    )
    max_flux_peak = models.FloatField(
        help_text='The maximum peak flux value.'
    )
    min_flux_peak = models.FloatField(
        help_text='The minimum peak flux value.'
    )
    max_flux_int = models.FloatField(
        help_text='The maximum integrated flux value.'
    )
    min_flux_int = models.FloatField(
        help_text='The minimum integrated flux value.'
    )
    min_flux_int_isl_ratio = models.FloatField(
        help_text='The minimum integrated island flux ratio value.'
    )
    min_flux_peak_isl_ratio = models.FloatField(
        help_text='The minimum peak island flux ratio value.'
    )
    avg_compactness = models.FloatField(
        help_text='The average compactness.'
    )
    min_snr = models.FloatField(
        help_text='The minimum signal-to-noise ratio value of the detections.'
    )
    max_snr = models.FloatField(
        help_text='The maximum signal-to-noise ratio value of the detections.'
    )

    # metrics
    v_int = models.FloatField(
        help_text='V metric for int flux.'
    )
    v_peak = models.FloatField(
        help_text='V metric for peak flux.'
    )
    eta_int = models.FloatField(
        help_text='Eta metric for int flux.'
    )
    eta_peak = models.FloatField(
        help_text='Eta metric for peak flux.'
    )
    new_high_sigma = models.FloatField(
        help_text=(
            'The largest sigma value for the new source'
            ' if it was placed in previous image.'
        )
    )
    n_neighbour_dist = models.FloatField(
        help_text='Distance to the nearest neighbour (deg)'
    )
    vs_abs_significant_max_int = models.FloatField(
        default=0.0,
        help_text=(
            'Maximum value of all measurement pair variability t-statistics for int '
            'flux that exceed SOURCE_AGGREGATE_PAIR_METRICS_MIN_ABS_VS in the pipeline run '
            'configuration.'
        )
    )
    m_abs_significant_max_int = models.FloatField(
        default=0.0,
        help_text=(
            'Maximum absolute value of all measurement pair modulation indices for int '
            'flux that exceed SOURCE_AGGREGATE_PAIR_METRICS_MIN_ABS_VS in the pipeline run '
            'configuration.'
        )
    )
    vs_abs_significant_max_peak = models.FloatField(
        default=0.0,
        help_text=(
            'Maximum absolute value of all measurement pair variability t-statistics for '
            'peak flux that exceed SOURCE_AGGREGATE_PAIR_METRICS_MIN_ABS_VS in the pipeline '
            'run configuration.'
        )
    )
    m_abs_significant_max_peak = models.FloatField(
        default=0.0,
        help_text=(
            'Maximum absolute value of all measurement pair modulation indices for '
            'peak flux that exceed SOURCE_AGGREGATE_PAIR_METRICS_MIN_ABS_VS in the '
            'pipeline run configuration.'
        )
    )


    # total metrics to report in UI
    n_meas = models.IntegerField(
        help_text='total measurements of the source'
    )
    n_meas_sel = models.IntegerField(
        help_text='total selavy extracted measurements of the source'
    )
    n_meas_forced = models.IntegerField(
        help_text='total force extracted measurements of the source'
    )
    n_rel = models.IntegerField(
        help_text='total relations of the source with other sources'
    )
    n_sibl = models.IntegerField(
        help_text='total siblings of the source'
    )

    objects = SourceQuerySet.as_manager()

    def __str__(self):
        return self.name


class RelatedSource(models.Model):
    '''
    Association table for the many to many Source relationship with itself
    Django doc https://docs.djangoproject.com/en/3.1/ref/models/fields/#django.db.models.ManyToManyField.through
    '''
    from_source = models.ForeignKey(Source, on_delete=models.CASCADE)
    to_source = models.ForeignKey(
        Source,
        on_delete=models.CASCADE,
        related_name='related_sources'
    )

    class Meta:
        constraints = [
            models.UniqueConstraint(
                name='%(app_label)s_%(class)s_unique_pair',
                fields=['from_source', 'to_source']
            )
        ]


class Image(CommentableModel):
    """An image is a 2D radio image from a cube"""
    band = models.ForeignKey(Band, on_delete=models.CASCADE)
    run = models.ManyToManyField(Run)
    skyreg = models.ForeignKey(SkyRegion, on_delete=models.CASCADE)

    measurements_path = models.FilePathField(
        max_length=200,
        db_column='meas_path',
        help_text=(
            'the path to the measurements parquet that belongs to this image'
        )
    )
    POLARISATION_CHOICES = [
        ('I', 'I'),
        ('XX', 'XX'),
        ('YY', 'YY'),
        ('Q', 'Q'),
        ('U', 'U'),
        ('V', 'V'),
    ]
    polarisation = models.CharField(
        max_length=2,
        choices=POLARISATION_CHOICES,
        help_text='Polarisation of the image one of I,XX,YY,Q,U,V.'
    )
    name = models.CharField(
        unique=True,
        max_length=200,
        help_text='Name of the image.'
    )
    path = models.FilePathField(
        max_length=500,
        help_text='Path to the file containing the image.'
    )
    noise_path = models.FilePathField(
        max_length=300,
        blank=True,
        default='',
        help_text='Path to the file containing the RMS image.'
    )
    background_path = models.FilePathField(
        max_length=300,
        blank=True,
        default='',
        help_text='Path to the file containing the background image.'
    )

    datetime = models.DateTimeField(
        help_text='Date/time of observation or epoch.'
    )
    jd = models.FloatField(
        help_text='Julian date of the observation (days).'
    )
    duration =  models.FloatField(
        default=0.,
        help_text='Duration of the observation.'
    )

    ra = models.FloatField(
        help_text='RA of the image centre (Deg).'
    )
    dec = models.FloatField(
        help_text='DEC of the image centre (Deg).'
    )
    fov_bmaj = models.FloatField(
        help_text='Field of view major axis (Deg).'
    )# Major (Dec) radius of image (degrees)
    fov_bmin = models.FloatField(
        help_text='Field of view minor axis (Deg).'
    )# Minor (RA) radius of image (degrees)
    physical_bmaj = models.FloatField(
        help_text='The actual size of the image major axis (Deg).'
    )# Major (Dec) radius of image (degrees)
    physical_bmin = models.FloatField(
        help_text='The actual size of the image minor axis (Deg).'
    )# Minor (RA) radius of image (degrees)
    radius_pixels = models.FloatField(
        help_text='Radius of the useable region of the image (pixels).'
    )

    beam_bmaj = models.FloatField(
        help_text='Major axis of image restoring beam (Deg).'
    )
    beam_bmin = models.FloatField(
        help_text='Minor axis of image restoring beam (Deg).'
    )
    beam_bpa = models.FloatField(
        help_text='Beam position angle (Deg).'
    )
    rms_median = models.FloatField(
        help_text='Background average RMS from the provided RMS map (mJy).'
    )
    rms_min = models.FloatField(
        help_text='Background minimum RMS from the provided RMS map (mJy).'
    )
    rms_max = models.FloatField(
        help_text='Background maximum RMS from the provided RMS map (mJy).'
    )

    class Meta:
        ordering = ['datetime']

    def __str__(self):
        return self.name


class MeasurementQuerySet(models.QuerySet):

    def cone_search(
        self, ra: float, dec: float, radius_deg: float
    ) -> models.QuerySet:
        """
        Return all the Sources withing radius_deg of (ra,dec).
        Returns a QuerySet of Sources, ordered by distance from
        (ra,dec) ascending.

        Args:
            ra: The right ascension value of the cone search central
                coordinate.
            dec: The declination value of the cone search central coordinate.
            radius_deg: The radius over which to perform the cone search.

        Returns:
            Measurements found withing the cone search area.
        """
        return (
            self.extra(
                select={
                    "distance": "q3c_dist(ra, dec, %s, %s) * 3600"
                },
                select_params=[ra, dec],
                where=["q3c_radial_query(ra, dec, %s, %s, %s)"],
                params=[ra, dec, radius_deg],
            )
            .order_by("distance")
        )


class Measurement(CommentableModel):
    """
    A Measurement is an object in the sky that has been detected at least once.
    Essentially a source single measurement in time.
    """
    image = models.ForeignKey(
        Image,
        null=True,
        on_delete=models.CASCADE
    )# first image seen in
    source = models.ManyToManyField(
        Source,
        through='Association',
        through_fields=('meas', 'source')
    )

    name = models.CharField(max_length=64, unique=True)

    ra = models.FloatField(help_text='RA of the source (Deg).')# degrees
    ra_err = models.FloatField(
        help_text='RA error of the source (Deg).'
    )
    dec = models.FloatField(help_text='DEC of the source (Deg).')# degrees
    dec_err = models.FloatField(
        help_text='DEC error of the source (Deg).'
    )

    bmaj = models.FloatField(
        help_text=(
            'The major axis of the Gaussian fit to the source (Deg).'
        )
    )
    err_bmaj = models.FloatField(help_text='Error major axis (Deg).')
    bmin = models.FloatField(
        help_text=(
            'The minor axis of the Gaussian fit to the source (Deg).'
        )
    )
    err_bmin = models.FloatField(help_text='Error minor axis (Deg).')
    pa = models.FloatField(
        help_text=(
            'Position angle of Gaussian fit east of north to bmaj '
            '(Deg).'
        )
    )
    err_pa = models.FloatField(help_text='Error position angle (Deg).')

    # supplied by user via config
    ew_sys_err = models.FloatField(
        help_text='Systematic error in east-west (RA) direction (Deg).'
    )
    # supplied by user via config
    ns_sys_err = models.FloatField(
        help_text='Systematic error in north-south (dec) direction (Deg).'
    )

    # estimate of maximum error radius (from ra_err and dec_err)
    # Used in advanced association.
    error_radius = models.FloatField(
        help_text=(
            'Estimate of maximum error radius using ra_err'
            ' and dec_err (Deg).'
        )
    )

    # quadratic sum of error_radius and ew_sys_err
    uncertainty_ew = models.FloatField(
        help_text=(
            'Total east-west (RA) uncertainty, quadratic sum of'
            ' error_radius and ew_sys_err (Deg).'
        )
    )
     # quadratic sum of error_radius and ns_sys_err
    uncertainty_ns = models.FloatField(
        help_text=(
            'Total north-south (Dec) uncertainty, quadratic sum of '
            'error_radius and ns_sys_err (Deg).'
        )
    )

    flux_int = models.FloatField()# mJy/beam
    flux_int_err = models.FloatField()# mJy/beam
    flux_int_isl_ratio = models.FloatField(
        help_text=(
            'Ratio of the component integrated flux to the total'
            ' island integrated flux.'
        )
    )
    flux_peak = models.FloatField()# mJy/beam
    flux_peak_err = models.FloatField()# mJy/beam
    flux_peak_isl_ratio = models.FloatField(
        help_text=(
            'Ratio of the component peak flux to the total'
            ' island peak flux.'
        )
    )
    chi_squared_fit = models.FloatField(
        db_column='chi2_fit',
        help_text='Chi-squared of the Guassian fit to the source.'
    )
    spectral_index = models.FloatField(
        db_column='spectr_idx',
        help_text='In-band Selavy spectral index.'
    )
    spectral_index_from_TT = models.BooleanField(
        default=False,
        db_column='spectr_idx_tt',
        help_text=(
            'True/False if the spectral index came from the taylor '
            'term.'
        )
    )

    local_rms = models.FloatField(
        help_text='Local rms in mJy from Selavy.'
    )# mJy/beam

    snr = models.FloatField(
        help_text='Signal-to-noise ratio of the measurement.'
    )

    flag_c4 = models.BooleanField(
        default=False,
        help_text='Fit flag from Selavy.'
    )

    compactness = models.FloatField(
        help_text='Int flux over peak flux.'
    )

    has_siblings = models.BooleanField(
        default=False,
        help_text='True if the fit comes from an island that has more than 1 component.'
    )
    component_id = models.CharField(
        max_length=64,
        help_text=(
            'The ID of the component from which the source comes from.'
        )
    )
    island_id = models.CharField(
        max_length=64,
        help_text=(
            'The ID of the island from which the source comes from.'
        )
    )

    forced = models.BooleanField(
        default=False,
        help_text='True: the measurement is forced extracted.'
    )

    objects = MeasurementQuerySet.as_manager()

    class Meta:
        ordering = ['ra']

    def __str__(self):
        return self.name


class CrossMatch(models.Model):
    """
    An association between a pipeline source and a survey catalogue source.
    Each pipeline source may be associated with many sources from each
    survey catalogue as multiple survey sources may fit inside the beam of
    the pipeline telescope esp. MWA. The source and survey source rows are
    referenced by name instead of ID so these records can be retained
    between pipeline reprocessing runs that produce different IDs.
    """
    # Foreign keys have on_delete as 'CASCADE' so that we can directly
    # delete things from the source/survey_source tables without having
    # to think about this crossmatch table
    source = models.ForeignKey(
        Source, on_delete=models.CASCADE
    )
    survey_source = models.ForeignKey(
        SurveySource, on_delete=models.CASCADE
    )

    manual = models.BooleanField()# a manual cross-match (vs automatic)
    distance = models.FloatField()# distance source to survey source (degrees)
    probability = models.FloatField()# probability of association
    comment = models.TextField(max_length=1000, default='', blank=True)


class Association(models.Model):
    """
    model association between sources and measurements based on
    some parameters
    """
    source = models.ForeignKey(Source, on_delete=models.CASCADE)
    meas = models.ForeignKey(Measurement, on_delete=models.CASCADE)

    d2d = models.FloatField(
        default=0.,
        help_text='astronomical distance calculated by Astropy, arcsec.'
    )
    dr = models.FloatField(
        default=0.,
        help_text='De Ruiter radius calculated in advanced association.'
    )

    def __str__(self):
        return (
            f'distance: {self.d2d:.2f}' if self.dr == 0 else
            f'distance: {self.dr:.2f}'
        )


class SourceFav(models.Model):
    user = models.ForeignKey(User, on_delete=models.CASCADE)
    source = models.ForeignKey(Source, on_delete=models.CASCADE)

    comment = models.TextField(
        max_length=500,
        default='',
        blank=True,
        help_text='Why did you include this as favourite'
    )


class MeasurementPair(models.Model):
    """Links two Measurement objects from the same Source and stores two variability metrics
    for peak and integrated fluxes:
        - `vs_peak` and `vs_int` is the variability t-statistic. e.g. if Vs is 4.3, then
            the source is considered variable to a 95% CI.
        - `m_peak` and `m_int` is the modulation index, related to fractional variability.
    See Section 5 of Mooley et al. (2016) for details, DOI: 10.3847/0004-637X/818/2/105.
    """
    source = models.ForeignKey(Source, on_delete=models.CASCADE)
    measurement_a = models.ForeignKey(
        Measurement, related_name="measurement_pairs_a", on_delete=models.CASCADE
    )
    measurement_b = models.ForeignKey(
        Measurement, related_name="measurement_pairs_b", on_delete=models.CASCADE
    )
    vs_peak = models.FloatField(help_text="Variability metric: t-statistic for peak fluxes.")
    m_peak = models.FloatField(help_text="Variability metric: modulation index for peak fluxes.")
    vs_int = models.FloatField(help_text="Variability metric: t-statistic for integrated fluxes.")
    m_int = models.FloatField(help_text="Variability metric: modulation index for integrated fluxes.")

    class Meta:
        constraints = [
            models.UniqueConstraint(
                fields=["source", "measurement_a", "measurement_b"],
                name="%(app_label)s_%(class)s_unique_pair"
            )
        ]

    def __str__(self):
        return f"({self.measurement_a}, {self.measurement_b})"<|MERGE_RESOLUTION|>--- conflicted
+++ resolved
@@ -173,12 +173,8 @@
 
 
 class RunQuerySet(models.QuerySet):
-<<<<<<< HEAD
-    def check_max_runs(self, max_runs=5):
-=======
-
-    def check_max_runs(self, max_runs: int=5) -> int:
->>>>>>> 99da822d
+
+    def check_max_runs(self, max_runs: int = 5) -> int:
         """
         Check if number of running pipeline runs is above threshold.
 
