--- conflicted
+++ resolved
@@ -165,11 +165,7 @@
 Q_CLUSTER = {
     'name': 'VastPipeline',
     'workers': 3,
-<<<<<<< HEAD
-    'timeout': 604800,
-=======
     'timeout': env('Q_CLUSTER_TIMEOUT', cast=int, default=86400),
->>>>>>> 93774c3f
     'queue_limit': 6,
     'ack_failures': True,
     'bulk': 10,
@@ -177,12 +173,7 @@
     'label': 'Django Q tasks',
     'daemonize_workers': False,
     'recycle': 100,
-<<<<<<< HEAD
-    'retry': 691200,
-    'max_attempts': 1
-=======
     'retry': env('Q_CLUSTER_RETRY', cast=int, default=86402),
->>>>>>> 93774c3f
 }
 
 # REST framework settings
