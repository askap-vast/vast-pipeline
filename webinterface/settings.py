import os
import environ

# Load the Django congig from the .env file
env = environ.Env()
environ.Env.read_env()


# Build paths inside the project like this: os.path.join(BASE_DIR, ...)
BASE_DIR = os.path.dirname(os.path.dirname(os.path.abspath(__file__)))


# Quick-start development settings - unsuitable for production
# See https://docs.djangoproject.com/en/2.2/howto/deployment/checklist/

# SECURITY WARNING: keep the secret key used in production secret!
SECRET_KEY = env('SECRET_KEY', cast=str, default='FillMeUPWithSomeComplicatedString')

# SECURITY WARNING: don't run with debug turned on in production!
DEBUG = env('DEBUG', cast=bool, default=True)
ALLOWED_HOSTS = env('ALLOWED_HOSTS', cast=list, default=[])
INTERNAL_IPS = [
    '127.0.0.1',
]

SITE_ID = 1

# Application definition

INSTALLED_APPS = [
    'django.contrib.admin',
    'django.contrib.auth',
    'django.contrib.contenttypes',
    'django.contrib.sessions',
    'django.contrib.messages',
    'django.contrib.staticfiles',
    'django.contrib.humanize',
    'rest_framework',
    'rest_framework_datatables',
    'social_django',
    'crispy_forms',
    'django_q',
    'tagulous',
    # pipeline app and others
    'vast_pipeline',
] + env('EXTRA_APPS', cast=list, default=[])

MIDDLEWARE = [
    'django.middleware.security.SecurityMiddleware',
    'whitenoise.middleware.WhiteNoiseMiddleware',
    'django.contrib.sessions.middleware.SessionMiddleware',
    'django.middleware.common.CommonMiddleware',
    'django.middleware.csrf.CsrfViewMiddleware',
    'django.contrib.auth.middleware.AuthenticationMiddleware',
    'django.contrib.messages.middleware.MessageMiddleware',
    'django.middleware.clickjacking.XFrameOptionsMiddleware',
    'social_django.middleware.SocialAuthExceptionMiddleware',
] + env('EXTRA_MIDDLEWARE', cast=list, default=[])

ROOT_URLCONF = 'webinterface.urls'

TEMPLATES = [
    {
        'BACKEND': 'django.template.backends.django.DjangoTemplates',
        'DIRS': [BASE_DIR + '/templates/', ],
        'APP_DIRS': True,
        'OPTIONS': {
            'context_processors': [
                'django.template.context_processors.debug',
                'django.template.context_processors.request',
                'django.contrib.auth.context_processors.auth',
                'django.contrib.messages.context_processors.messages',
                'social_django.context_processors.backends',
                'social_django.context_processors.login_redirect',
                'vast_pipeline.context_processors.maintainance_banner',
            ],
            'libraries': {
                'unit_tags': 'vast_pipeline.utils.unit_tags'
            }
        },
    },
]

WSGI_APPLICATION = 'webinterface.wsgi.application'


# Authentication
# Password validation
# https://docs.djangoproject.com/en/3.0/ref/settings/#auth-password-validators

# AUTH_PASSWORD_VALIDATORS = [
#     {
#         'NAME': 'django.contrib.auth.password_validation.UserAttributeSimilarityValidator',
#     },
#     {
#         'NAME': 'django.contrib.auth.password_validation.MinimumLengthValidator',
#     },
#     {
#         'NAME': 'django.contrib.auth.password_validation.CommonPasswordValidator',
#     },
#     {
#         'NAME': 'django.contrib.auth.password_validation.NumericPasswordValidator',
#     },
# ]

# docs @ https://python-social-auth.readthedocs.io/en/latest/backends/github.html#github
AUTHENTICATION_BACKENDS = [
    'social_core.backends.github.GithubOrganizationOAuth2',
    'django.contrib.auth.backends.ModelBackend',
]

LOGIN_URL = 'login'
LOGIN_REDIRECT_URL = 'index'
LOGOUT_URL = 'logout'
LOGOUT_REDIRECT_URL = 'login'
LOGIN_ERROR_URL = 'login'

SOCIAL_AUTH_STRATEGY = 'social_django.strategy.DjangoStrategy'
SOCIAL_AUTH_STORAGE = 'social_django.models.DjangoStorage'
SOCIAL_AUTH_POSTGRES_JSONFIELD = True
SOCIAL_AUTH_ADMIN_USER_SEARCH_FIELDS = ['email']
SOCIAL_AUTH_PIPELINE = (
    'social_core.pipeline.social_auth.social_details',
    'social_core.pipeline.social_auth.social_uid',
    'social_core.pipeline.social_auth.auth_allowed',
    'social_core.pipeline.social_auth.social_user',
    'social_core.pipeline.user.get_username',
    'social_core.pipeline.user.create_user',
    'vast_pipeline.utils.auth.create_admin_user',
    'social_core.pipeline.social_auth.associate_user',
    'social_core.pipeline.social_auth.load_extra_data',
    'vast_pipeline.utils.auth.load_github_avatar',
    'social_core.pipeline.user.user_details',
)

SOCIAL_AUTH_GITHUB_ORG_KEY = env('SOCIAL_AUTH_GITHUB_KEY', cast=str, default='')
SOCIAL_AUTH_GITHUB_ORG_SECRET = env('SOCIAL_AUTH_GITHUB_SECRET', cast=str, default='')
SOCIAL_AUTH_GITHUB_ORG_NAME = env('SOCIAL_AUTH_GITHUB_ORG_NAME', cast=str, default='')
SOCIAL_AUTH_GITHUB_ADMIN_TEAM = env('SOCIAL_AUTH_GITHUB_ADMIN_TEAM', cast=str, default='')
SOCIAL_AUTH_GITHUB_ORG_SCOPE = ['read:org', 'user:email']

CRISPY_TEMPLATE_PACK = "bootstrap4"

# Database
# https://docs.djangoproject.com/en/2.2/ref/settings/#databases

DATABASES = {
    'default': env.db()
}

# Cache (necessary to run pipeline jobs from UI)
CACHES = {
    'default': {
        'BACKEND': 'django.core.cache.backends.db.DatabaseCache',
        'LOCATION': 'pipeline_cache_table',
    }
}

# Django Queue Cluster
Q_CLUSTER = {
    'name': 'VastPipeline',
    'workers': 3,
    'timeout': 86400,
    'queue_limit': 6,
    'ack_failures': True,
    'bulk': 10,
    'orm': 'default',# same as above in DATABASES but can be changed
    'label': 'Django Q tasks',
    'daemonize_workers': False,
    'recycle': 100,
    'retry': 86402
}

# REST framework settings
REST_FRAMEWORK = {
    'DEFAULT_AUTHENTICATION_CLASSES': (
        'rest_framework.authentication.BasicAuthentication',
        'rest_framework.authentication.SessionAuthentication',
    ),
    'DEFAULT_RENDERER_CLASSES': (
        'rest_framework.renderers.JSONRenderer',
        'rest_framework.renderers.BrowsableAPIRenderer',
        'rest_framework_datatables.renderers.DatatablesRenderer',
    ),
    'DEFAULT_FILTER_BACKENDS': (
        'rest_framework_datatables.filters.DatatablesFilterBackend',
    ),
    'DEFAULT_PAGINATION_CLASS': 'rest_framework_datatables.pagination.DatatablesPageNumberPagination',
    'PAGE_SIZE': 100,
}

# Internationalization
# https://docs.djangoproject.com/en/2.2/topics/i18n/

LANGUAGE_CODE = 'en-us'

TIME_ZONE = 'UTC'

USE_I18N = True

USE_L10N = True

USE_TZ = True


# Static files (CSS, JavaScript, Images)
# https://docs.djangoproject.com/en/2.2/howto/static-files/
BASE_URL = env('BASE_URL', cast=str, default=None)
STATIC_URL = env('STATIC_URL', cast=str, default='/static/')
if BASE_URL:
    STATIC_URL = '/' + BASE_URL.strip('/') + '/' + STATIC_URL.strip('/') + '/'
STATICFILES_DIRS = env('STATICFILES_DIRS', cast=list, default=[os.path.join(BASE_DIR, 'static')])
STATIC_ROOT = env('STATIC_ROOT', cast=str, default=os.path.join(BASE_DIR, 'staticfiles'))
STATICFILES_STORAGE = 'whitenoise.storage.CompressedManifestStaticFilesStorage'

# Logging
LOGGING = {
    'version': 1,
    'disable_existing_loggers': False,
    'formatters': {
        'verbose': {
        'format': '{asctime} {process:d} {thread:d} {name} {levelname} {message}',
        'style': '{',
        },
        'default': {
        'format': '{asctime} {module} {levelname} {message}',
        'style': '{',
        },
    },
    'handlers': {
        'mail_admins': {
            'level': 'ERROR',
            'class': 'django.utils.log.AdminEmailHandler'
        },
        'console': {
            'class': 'logging.StreamHandler',
            'formatter': 'default',
        },
    },
    'loggers': {
        'django.request': {
            'handlers': ['mail_admins'],
            'level': 'ERROR',
            'propagate': True,
        },
        # root logger
        '': {
            'handlers': ['console'],
            'propagate': True,
            'level': 'INFO',
        },
    }
}

# PRODUCTION SETTINGS
if not DEBUG:
    # ideally you want to check the site rating at https://securityheaders.com/
    # as suggested here https://adamj.eu/tech/2019/04/10/how-to-score-a+-for-security-headers-on-your-django-website/
    # SECURE_SSL_REDIRECT = True # set this to True when your reverse proxy server does not redirect http to https
    SESSION_COOKIE_SECURE = True
    CSRF_COOKIE_SECURE = True
    SECURE_HSTS_SECONDS = 31536000 # see https://docs.djangoproject.com/en/3.1/ref/middleware/#http-strict-transport-security
    SECURE_HSTS_INCLUDE_SUBDOMAINS = True
    SECURE_HSTS_PRELOAD = True
    SECURE_REFERRER_POLICY = 'same-origin' # see https://docs.djangoproject.com/en/3.0/ref/middleware/#referrer-policy
    SECURE_BROWSER_XSS_FILTER = True
    SECURE_CONTENT_TYPE_NOSNIFF = True
    X_FRAME_OPTIONS = 'DENY'
    # from https://ubuntu.com/blog/django-behind-a-proxy-fixing-absolute-urls
    USE_X_FORWARDED_HOST = True
    SECURE_PROXY_SSL_HEADER = ('HTTP_X_FORWARDED_PROTO', 'https')

# PIPELINE settings
# project default folder
PIPELINE_WORKING_DIR = env('PIPELINE_WORKING_DIR', cast=str, default=os.path.join(BASE_DIR, 'pipeline-runs'))
if '/' not in PIPELINE_WORKING_DIR:
    PIPELINE_WORKING_DIR = os.path.join(BASE_DIR, PIPELINE_WORKING_DIR)

# reference surveys default folder
SURVEYS_WORKING_DIR = env('SURVEYS_WORKING_DIR', cast=str, default=os.path.join(BASE_DIR, 'reference-surveys'))
if '/' not in SURVEYS_WORKING_DIR:
    SURVEYS_WORKING_DIR = os.path.join(BASE_DIR, SURVEYS_WORKING_DIR)

# raw image data folder (containing FITS files, selavy, etc)
RAW_IMAGE_DIR = env('RAW_IMAGE_DIR', cast=str, default=os.path.join(BASE_DIR, 'raw-images'))
if '/' not in RAW_IMAGE_DIR:
    RAW_IMAGE_DIR = os.path.join(BASE_DIR, RAW_IMAGE_DIR)

# extra user-supplied data folder, relative to the user's home directory on the deployment machine
HOME_DATA_DIR = env('HOME_DATA_DIR', cast=str, default='vast-pipeline-extra-data')

# allowed source finders
SOURCE_FINDERS = ['selavy']

# default source finder
DEFAULT_SOURCE_FINDER = 'selavy'

# defaults source association methods
DEFAULT_ASSOCIATION_METHODS = ['basic', 'advanced', 'deruiter']

# minimum default accepted error on flux
FLUX_DEFAULT_MIN_ERROR = env('FLUX_DEFAULT_MIN_ERROR', cast=float, default=0.001)

# minimum default accepted error on ra and dec
POS_DEFAULT_MIN_ERROR = env('POS_DEFAULT_MIN_ERROR', cast=float, default=0.01)

# Default pipeline run config values
PIPE_RUN_CONFIG_DEFAULTS = {
    'pipe_run_path': None,
    'image_files': [],
    'selavy_files': [],
    'background_files': [],
    'noise_files': [],
    'source_finder': 'selavy',
    'monitor': False,
    'monitor_min_sigma': 3.0,
    'monitor_edge_buffer_scale': 1.2,
    'monitor_cluster_threshold': 3.0,
    'monitor_allow_nan': False,
    'astrometric_uncertainty_ra': 1,
    'astrometric_uncertainty_dec': 1,
    'association_parallel': False,
    'association_epoch_duplicate_radius': 2.5,
    'association_method': 'basic',
    'association_radius': 10.,
    'association_de_ruiter_radius': 5.68,
    'association_beamwidth_limit': 1.5,
    'new_source_min_sigma': 5.0,
    'default_survey': None,
    'flux_perc_error': 0,
    'use_condon_errors': True,
    'selavy_local_rms_zero_fill_value': 0.2,
<<<<<<< HEAD
    'create_measurements_arrow_file': False,
    'suppress_astropy_warnings': True,
    'source_aggregate_pair_metrics_min_abs_vs': 4.3,
=======
    'create_measurements_arrow_files': False,
    'suppress_astropy_warnings': True
>>>>>>> 66636fea
}

# default max concurrent pipeline runs
MAX_PIPELINE_RUNS = env('MAX_PIPELINE_RUNS', cast=int, default=3)

# maximum number of images for non-admin runs
MAX_PIPERUN_IMAGES = env('MAX_PIPERUN_IMAGES', cast=int, default=200)

# pipeline maintainance message/banner
PIPELINE_MAINTAINANCE_MESSAGE = env('PIPELINE_MAINTAINANCE_MESSAGE', cast=str, default=None)<|MERGE_RESOLUTION|>--- conflicted
+++ resolved
@@ -330,14 +330,9 @@
     'flux_perc_error': 0,
     'use_condon_errors': True,
     'selavy_local_rms_zero_fill_value': 0.2,
-<<<<<<< HEAD
-    'create_measurements_arrow_file': False,
+    'create_measurements_arrow_files': False,
     'suppress_astropy_warnings': True,
     'source_aggregate_pair_metrics_min_abs_vs': 4.3,
-=======
-    'create_measurements_arrow_files': False,
-    'suppress_astropy_warnings': True
->>>>>>> 66636fea
 }
 
 # default max concurrent pipeline runs
