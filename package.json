{
  "name": "vast-pipeline",
<<<<<<< HEAD
  "version": "1.1.1-dev",
=======
  "version": "1.2.0",
>>>>>>> 72869a85
  "description": "Vast Pipeline code base for processing and analysing telescope images from the Square Kilometre Pathfinder",
  "main": "gulpfile.js",
  "scripts": {
    "clean": "node_modules/.bin/gulp clean",
    "css": "node_modules/.bin/gulp css",
    "build": "node_modules/.bin/gulp build",
    "debug": "node_modules/.bin/gulp debug",
    "js": "node_modules/.bin/gulp js",
    "js9": "node_modules/.bin/gulp js9",
    "js9staticprod": "node_modules/.bin/gulp js9staticprod",
    "start": "node_modules/.bin/gulp default",
    "vendor": "node_modules/.bin/gulp vendor",
    "watch": "node_modules/.bin/gulp watch"
  },
  "repository": {
    "type": "git",
    "url": "git+https://github.com/askap-vast/vast-pipeline.git"
  },
  "keywords": [
    "astronomy",
    "astrophysics",
    "radio-astronomy",
    "transient-astronomy",
    "transients"
  ],
  "author": "VAST Development Team",
  "license": "MIT",
  "bugs": {
    "url": "https://github.com/askap-vast/vast-pipeline/issues"
  },
  "engines": {
    "node": ">= 11.6.0"
  },
  "homepage": "https://github.com/askap-vast/vast-pipeline#readme",
  "dependencies": {
    "@bokeh/bokehjs": "2.4.2",
    "@fortawesome/fontawesome-free": "5.12.0",
    "bootstrap-select": "^1.13.18",
    "bootstrap4-toggle": "3.6.1",
    "d3-celestial": "^0.7.35",
    "datatables.net-bs4": "1.10.22",
    "datatables.net-buttons-bs4": "1.6.5",
    "dotenv": "^8.6.0",
    "jquery": "^3.6.0",
    "jquery.easing": "^1.4.1",
    "js9": "^3.4.0",
    "jszip": "3.7.0",
    "particles.js": "^2.0.0",
    "prismjs": "^1.25.0",
    "startbootstrap-sb-admin-2": "^4.1.4"
  },
  "devDependencies": {
    "@babel/core": "^7.14.3",
    "@babel/preset-env": "^7.14.2",
    "@mr-hope/gulp-sass": "^2.0.0",
    "browser-sync": "^2.26.14",
    "del": "5.1.0",
    "gulp": "4.0.2",
    "gulp-autoprefixer": "^7.0.1",
    "gulp-babel": "^8.0.0",
    "gulp-clean-css": "4.2.0",
    "gulp-rename": "2.0.0",
    "gulp-run-command": "0.0.10",
    "gulp-sourcemaps": "^2.6.5",
    "gulp-uglify": "3.0.2",
    "merge-stream": "2.0.0"
  }
}<|MERGE_RESOLUTION|>--- conflicted
+++ resolved
@@ -1,10 +1,6 @@
 {
   "name": "vast-pipeline",
-<<<<<<< HEAD
-  "version": "1.1.1-dev",
-=======
-  "version": "1.2.0",
->>>>>>> 72869a85
+  "version": "1.2.0-dev",
   "description": "Vast Pipeline code base for processing and analysing telescope images from the Square Kilometre Pathfinder",
   "main": "gulpfile.js",
   "scripts": {
