--- conflicted
+++ resolved
@@ -486,12 +486,10 @@
             'True/False if the spectral index came from the taylor'
             ' term came'
         )
-<<<<<<< HEAD
-        )# Did the spectral index come from the taylor term
+    )# Did the spectral index come from the taylor term
+
     local_rms = models.FloatField()# mJy/beam
-=======
-    )# Did the spectral index come from the taylor term
->>>>>>> 5faffb0c
+
     flag_c4 = models.BooleanField(
         default=False,
         help_text='Fit flag from selavy'
