--- conflicted
+++ resolved
@@ -91,7 +91,6 @@
         return deg2dms(source.wavg_dec, dms_format=True)
 
 
-<<<<<<< HEAD
 class UserSerializer(serializers.ModelSerializer):
     class Meta:
         model = User
@@ -126,7 +125,8 @@
 
     def get_piperun(self, obj):
         return obj.source.run.name
-=======
+
+
 class RawImageSelavyObjSerializer(serializers.Serializer):
     path = serializers.CharField()
     title = serializers.CharField()
@@ -135,5 +135,4 @@
 
 class RawImageSelavyListSerializer(serializers.Serializer):
     fits = RawImageSelavyObjSerializer(many=True)
-    selavy = RawImageSelavyObjSerializer(many=True)
->>>>>>> e23ea1fd
+    selavy = RawImageSelavyObjSerializer(many=True)