import os
import logging

import numpy as np
import pandas as pd
from django.conf import settings
from astropy.io import fits
from astropy.wcs import WCS
from astropy.wcs.utils import proj_plane_pixel_scales

from .utils import calc_error_radius
from .utils import calc_condon_flux_errors

from pipeline.survey.translators import tr_selavy


logger = logging.getLogger(__name__)


# TODO: improve using Py abstract class ABC
class Image(object):
    """generic abstract class for an image"""
    def __init__(self, path):
        self.name = os.path.basename(path)
        self.path = path

    def __repr__(self):
        return self.name


class FitsImage(Image):
    """FitsImage class to model FITS files"""

    entire_image = True

    def __init__(self, path, hdu_index=0):
        # inherit from parent
        super().__init__(path)

        # set other attributes
        header = self.__get_header(hdu_index)

        # set the rest of the attributes
        self.__set_img_attr_for_telescope(header)

        # get the frequency
        self.__get_frequency(header)

    def __get_header(self, hdu_index):
        try:
            with fits.open(self.path) as hdulist:
                hdu = hdulist[hdu_index]
        except Exception:
            raise IOError((
                'Could not read this FITS file: '
                f'{os.path.basename(self.path)}'
            ))
        return hdu.header.copy()

    def __set_img_attr_for_telescope(self, header):
        '''
        set the image attributes depending on the telescope type
        '''
        self.polarisation = header.get('STOKES', 'I')
        self.duration = float(header.get('DURATION', 0.))
        self.beam_bmaj = 0.
        self.beam_bmin = 0.
        self.beam_bpa = 0.
        self.ra = None
        self.dec = None
        self.fov_bmaj = None
        self.fov_bmin = None

        if header.get('TELESCOP', None) == 'ASKAP':
            try:
                self.datetime = pd.Timestamp(header['DATE-OBS'], tz=header['TIMESYS'])
                self.beam_bmaj = header['BMAJ']
                self.beam_bmin = header['BMIN']
                self.beam_bpa = header['BPA']
            except KeyError as e:
                logger.exception(
                    "Image %s does not contain expected FITS header keywords.",
                    self.name,
                )
                raise e

            params = {
                'header': header,
                'fits_naxis1': 'NAXIS1',
                'fits_naxis2': 'NAXIS2',
            }

            # set the coordinate attributes
            self.__get_img_coordinates(**params)

        # get the time as Julian Datetime using Pandas function
        self.jd = self.datetime.to_julian_date()

    def __get_img_coordinates(self, header, fits_naxis1, fits_naxis2):
        """
        set the image attributes ra, dec, fov_bmin and fov_bmaj, radius
        from the image file header
        """
        wcs = WCS(header, naxis=2)
        pix_centre = [[header[fits_naxis1] / 2., header[fits_naxis2] / 2.]]
        self.ra, self.dec = wcs.wcs_pix2world(pix_centre, 1)[0]

        # The field-of-view (in pixels) is assumed to be a circle in the centre
         # of the image. This may be an ellipse on the sky, eg MOST images.
        # We leave a pixel margin at the edge that we don't use.
        # TODO: move unused pixel as argument
        unusedpix = 0.
        usable_radius_pix = self.__get_radius_pixels(header, fits_naxis1, fits_naxis2) - unusedpix
        cdelt1, cdelt2 = proj_plane_pixel_scales(WCS(header).celestial)
        self.fov_bmin = usable_radius_pix * abs(cdelt1)
        self.fov_bmaj = usable_radius_pix * abs(cdelt2)
        self.physical_bmin = header[fits_naxis1] * abs(cdelt1)
        self.physical_bmaj = header[fits_naxis2] * abs(cdelt2)

        # set the pixels radius
        # TODO: check calcs
        self.radius_pixels = usable_radius_pix

    def __get_radius_pixels(self, header, fits_naxis1, fits_naxis2):
        """
        Return the radius (pixels) of the full image.
        If the image is not a square/circle then the shortest radius will be returned.
        """
        if self.entire_image:
            #a large circle that *should* include the whole image (and then some)
            diameter = np.hypot(header[fits_naxis1], header[fits_naxis2])
        else:
            # We simply place the largest circle we can in the centre.
            diameter = min(header[fits_naxis1], header[fits_naxis2])
        return diameter / 2.

    def __get_frequency(self, header):
        """
        Set some 'shortcut' variables for access to the frequency parameters
        in the FITS file header.

        @param hdulist: hdulist to parse
        @type hdulist: hdulist
        """
        self.freq_eff = None
        self.freq_bw = None
        try:
            if ('ctype3' in header) and (header['ctype3'] in ('FREQ', 'VOPT')):
                self.freq_eff = header['crval3']
                self.freq_bw = header['cdelt3'] if 'cdelt3' in header else 0.0
            elif ('ctype4' in header) and (header['ctype4'] in ('FREQ', 'VOPT')):
                self.freq_eff = header['crval4']
                self.freq_bw = header['cdelt4'] if 'cdelt4' in header else 0.0
            else:
                self.freq_eff = header['restfreq']
                self.freq_bw = header['restbw'] if 'restbw' in header else 0.0
        except Exception:
            msg = f"Frequency not specified in headers for {self.name}"
            logger.error(msg)
            raise TypeError(msg)


class SelavyImage(FitsImage):
    """Fits images that have a selavy catalogue"""

    def __init__(self, path, selavy_path, hdu_index=0, config=None):
        # inherit from parent
        self.selavy_path = selavy_path
        self.config = config
        super().__init__(path, hdu_index)

    def read_selavy(self, dj_image):
        """
        read the sources from the selavy catalogue, select wanted columns
        and remap them to correct names
        """
        # TODO: improve with loading only the cols we need and set datatype
        df = pd.read_fwf(self.selavy_path)
        # drop first line with unit of measure, select only wanted
        # columns and rename them
        df = (
            df.drop(0)
            .loc[:, tr_selavy.keys()]
            .rename(columns={x : tr_selavy[x]['name'] for x in tr_selavy})
        )

        # fix dtype of columns
        for ky in tr_selavy:
            key = tr_selavy[ky]
            if df[key['name']].dtype != key['dtype']:
                df[key['name']] = df[key['name']].astype(key['dtype'])

        # do checks and fill in missing field for uploading sources
        # in DB (see fields in models.py -> Source model)
        if df['component_id'].duplicated().any():
            raise Exception('Found duplicated names in sources')

        # drop unrealistic sources
        cols_to_check = [
            'bmaj',
            'bmin',
            'flux_peak',
            'flux_int',
        ]

        bad_sources = df[(df[cols_to_check] == 0).any(axis=1)]
        if bad_sources.shape[0] > 0:
            logger.debug("Dropping %i bad sources.", bad_sources.shape[0])
            df = df.drop(bad_sources.index.values)

        # add fields from image and fix name column
        df['image_id'] = dj_image.id
        df['time'] = dj_image.datetime

        # append img prefix to source name
        img_prefix = dj_image.name.split('.i.', 1)[-1].split('.', 1)[0] + '_'
        df['name'] = img_prefix + df['component_id']

        # # fix error fluxes
        for col in ['selavy_flux_int_err', 'selavy_flux_peak_err']:
            sel = df[col] < settings.FLUX_DEFAULT_MIN_ERROR
            if sel.any():
                df.loc[sel, col] = settings.FLUX_DEFAULT_MIN_ERROR

        # # fix error ra dec
        for col in ['selavy_ra_err', 'selavy_dec_err']:
            sel = df[col] < settings.POS_DEFAULT_MIN_ERROR
            if sel.any():
                df.loc[sel, col] = settings.POS_DEFAULT_MIN_ERROR
            df[col] = df[col] / 3600.

        df['snr'] = df['flux_peak'] / df['local_rms']

        if self.config.USE_CONDON_ERRORS:
            logger.debug("Calculating Condon '97 errors...")
            theta_B = dj_image.beam_bmaj
            theta_b = dj_image.beam_bmin

            df[[
                'flux_peak_err',
                'flux_int_err',
                'err_bmaj',
                'err_bmin',
                'err_pa',
                'ra_err',
                'dec_err',
            ]] = df[[
                'flux_peak',
                'flux_int',
                'bmaj',
                'bmin',
                'pa',
                'snr',
                'local_rms',
            ]].apply(
                calc_condon_flux_errors,
                args=(theta_B,theta_b),
                axis=1,
                result_type='expand'
            )

            logger.debug("Condon errors done.")

        logger.debug("Calculating positional errors...")
        # TODO: avoid extra column given that it is a single value
        df['ew_sys_err'] = self.config.ASTROMETRIC_UNCERTAINTY_RA / 3600.
        df['ns_sys_err'] = self.config.ASTROMETRIC_UNCERTAINTY_DEC / 3600.

        df['error_radius'] = calc_error_radius(
            df['ra'].values,
            df['ra_err'].values,
            df['dec'].values,
            df['dec_err'].values,
        )

        df['uncertainty_ew'] = np.hypot(
            df['ew_sys_err'].values, df['error_radius'].values
        )

        df['uncertainty_ns'] = np.hypot(
            df['ns_sys_err'].values, df['error_radius'].values
        )

        # weight calculations to use later
        df['weight_ew'] = 1. / df['uncertainty_ew'].values**2
        df['weight_ns'] = 1. / df['uncertainty_ns'].values**2

<<<<<<< HEAD
        logger.debug('Positional errors done.')
=======
        # Initialise the forced column as False
        df['forced'] = False

        logger.debug('Errors calculation done.')
>>>>>>> 5faffb0c

        return df<|MERGE_RESOLUTION|>--- conflicted
+++ resolved
@@ -285,13 +285,9 @@
         df['weight_ew'] = 1. / df['uncertainty_ew'].values**2
         df['weight_ns'] = 1. / df['uncertainty_ns'].values**2
 
-<<<<<<< HEAD
         logger.debug('Positional errors done.')
-=======
+
         # Initialise the forced column as False
         df['forced'] = False
 
-        logger.debug('Errors calculation done.')
->>>>>>> 5faffb0c
-
         return df