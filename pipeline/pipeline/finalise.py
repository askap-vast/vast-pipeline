import os
import logging
import pandas as pd

from astropy import units as u
from astropy.coordinates import SkyCoord

from pipeline.models import Association
from pipeline.utils.utils import StopWatch

from .loading import upload_associations, upload_sources
from .utils import get_source_models, parallel_groupby

logger = logging.getLogger(__name__)


def final_operations(
    sources_df, first_img, p_run, meas_dj_obj, new_sources_df):
    timer = StopWatch()

    # calculate source fields
    logger.info(
        'Calculating statistics for %i sources...',
        sources_df.source.unique().shape[0]
    )

    timer.reset()
    srcs_df = parallel_groupby(sources_df)
    logger.info('Groupby-apply time: %.2f seconds', timer.reset())
    # fill NaNs as resulted from calculated metrics with 0
    srcs_df = srcs_df.fillna(0.)

    # add new sources
    srcs_df['new'] = srcs_df.index.isin(new_sources_df.index)

    srcs_df = pd.merge(
        srcs_df,
<<<<<<< HEAD
        new_sources_df[['new_high_sigma']],
=======
        new_sources_df['new_high_sigma'],
>>>>>>> b1469d33
        left_on='source', right_index=True, how='left'
    )

    srcs_df['new_high_sigma'] = srcs_df['new_high_sigma'].fillna(0.)

    # calculate nearest neighbour
    srcs_skycoord = SkyCoord(
        srcs_df['wavg_ra'],
        srcs_df['wavg_dec'],
        unit=(u.deg, u.deg)
    )

    idx, d2d, _ = srcs_skycoord.match_to_catalog_sky(
        srcs_skycoord,
        nthneighbor=2
    )

    srcs_df['n_neighbour_dist'] = d2d.deg

    # generate the source models
    srcs_df['src_dj'] = srcs_df.apply(
        get_source_models,
        pipeline_run=p_run,
        axis=1
    )
    # upload sources and related to DB
    upload_sources(p_run, srcs_df)

    # write sources to parquet file
    srcs_df = srcs_df.drop(['related_list', 'img_list'], axis=1)
    srcs_df['id'] = srcs_df['src_dj'].apply(getattr, args=('id',))
    (
        srcs_df.drop('src_dj', axis=1)
        .to_parquet(os.path.join(p_run.path, 'sources.parquet'))
    )

    # update measurments with sources to get associations
    sources_df = (
        sources_df.drop('related', axis=1)
        .merge(srcs_df.rename(columns={'id': 'source_id'}), on='source')
        .merge(meas_dj_obj, on='id')
    )

    # Create Associan objects (linking measurements into single sources)
    # and insert in DB
    sources_df['assoc_dj'] = sources_df.apply(
        lambda row: Association(
            meas=row['meas_dj'],
            source=row['src_dj'],
            d2d=row['d2d'],
            dr=row['dr'],
        ), axis=1
    )
    # upload associations in DB
    upload_associations(sources_df['assoc_dj'])

    # write associations to parquet file
    sources_df.rename(columns={'id': 'meas_id'})[
        ['source_id', 'meas_id', 'd2d', 'dr']
    ].to_parquet(os.path.join(p_run.path, 'associations.parquet'))

    logger.info(
        'Total final operations time: %.2f seconds', timer.reset_init()
    )<|MERGE_RESOLUTION|>--- conflicted
+++ resolved
@@ -35,11 +35,7 @@
 
     srcs_df = pd.merge(
         srcs_df,
-<<<<<<< HEAD
-        new_sources_df[['new_high_sigma']],
-=======
         new_sources_df['new_high_sigma'],
->>>>>>> b1469d33
         left_on='source', right_index=True, how='left'
     )
 
