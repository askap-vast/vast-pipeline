import os
import operator
import logging

import pandas as pd
from astropy import units as u
from astropy.coordinates import Angle

from ..image.main import SelavyImage
<<<<<<< HEAD
from ..models import Band, Image, Source, SurveySource
from .association import association
=======
from ..models import (
    Association, Band, Catalog, Image, SkyRegion, Source, SurveySource
)
from ..utils.utils import deg2hms, deg2dms, eq_to_cart
>>>>>>> bdbcd0d0


logger = logging.getLogger(__name__)


def get_source_models(row):
    src = Source()
    for fld in src._meta.get_fields():
        if getattr(fld, 'attname', None) and fld.attname in row.index:
            setattr(src, fld.attname, row[fld.attname])
    return src


<<<<<<< HEAD
=======
def get_catalog_models(row, dataset=None):
    name = f"catalog_{deg2hms(row['ave_ra'])}{deg2dms(row['ave_dec'])}"
    cat = Catalog()
    cat.dataset = dataset
    cat.name = name
    for fld in cat._meta.get_fields():
        if getattr(fld, 'attname', None) and fld.attname in row.index:
            setattr(cat, fld.attname, row[fld.attname])
    return cat

def get_create_skyreg(dataset, image):
    skyr = SkyRegion.objects.filter(
        centre_ra=image.ra,
        centre_dec=image.dec,
        xtr_radius=image.radius_pixels
    )
    if skyr:
        skyr = skyr.get()
        logger.info(f'Found sky region {skyr}')
        if dataset not in skyr.dataset.all():
            logger.info(f'Adding {dataset} to sky region {skyr}')
            skyr.dataset.add(dataset)
        return skyr

    x, y, z = eq_to_cart(image.ra, image.dec)
    skyr = SkyRegion(
        centre_ra=image.ra,
        centre_dec=image.dec,
        xtr_radius=image.radius_pixels,
        x=x,
        y=y,
        z=z,
    )
    skyr.save()
    logger.info(f'Created sky region {skyr}')
    skyr.dataset.add(dataset)
    logger.info(f'Adding {dataset} to sky region {skyr}')
    return skyr


>>>>>>> bdbcd0d0
class Pipeline():
    '''Holds all the state associated with a pipeline instance (usually just one is used)'''

    def __init__(self, max_img=10, config=None):
        '''
        We limit the size of the cube cache so we don't hit the max files open limit
        or use too much RAM
        '''
        self.max_img = max_img
        self.config = config
        if self.config.MAX_BACKWARDS_MONITOR_IMAGES:
            self.max_img=self.config.MAX_BACKWARDS_MONITOR_IMAGES + 1

        # A dictionary of path to Fits images, eg "/data/images/I1233234.FITS" and
        # selavy catalogues
        # Used as a cache to avoid reloading cubes all the time.
        self.img_selavy_paths = {
            x:y for x,y in zip(config.IMAGE_FILES, config.SELAVY_FILES)
        }

    def process_pipeline(self, dataset):
        images = []
        src_dj_obj = pd.DataFrame()
        for path in self.img_selavy_paths:
            # STEP #1: Load image and sources
            image = SelavyImage(path, self.img_selavy_paths[path])
            logger.info(f'read image {image.name}')

            # 1.1 get/create the frequency band
            band_id = self.get_create_img_band(image)

            # 1.2 create image and skyregion entry in DB
            img, exists_f = self.get_create_img(dataset, band_id, image)
            # add image to list
            images.append(img)
            if exists_f:
                logger.info(f'image {img.name} already processed, grab sources')
                # grab the sources and skip to process next image
                sources = (
                    pd.Series(
                        Source.objects.filter(image__id=img.id),
                        name='src_dj'
                    )
                    .to_frame()
                )
                sources['id'] = sources.src_dj.apply(getattr, args=('id',))
                src_dj_obj = src_dj_obj.append(sources)
                continue

            # 1.3 get the image sources and save them in DB
            sources = image.read_selavy(img)
            logger.info(f'Processed sources dataframe of shape: {sources.shape}')

            # do DB bulk create
            sources['src_dj'] = sources.apply(get_source_models, axis=1)
            # do a upload without evaluate the objects, that should be faster
            # see https://docs.djangoproject.com/en/2.2/ref/models/querysets/
            # # TODO: remove development operations
            # if Source.objects.filter(image_id=img.id).exists():
            #     del_out = Source.objects.filter(image_id=img.id).delete()
            #     logger.info(f'deleting all sources for this image: {del_out}')

            batch_size = 10_000
            for idx in range(0, sources.src_dj.size, batch_size):
                out_bulk = Source.objects.bulk_create(
                    sources.src_dj.iloc[idx : idx + batch_size].values.tolist(),
                    batch_size
                )
                logger.info(f'bulk uploaded #{len(out_bulk)} sources')

            # make a columns with the source id
            sources['id'] = sources.src_dj.apply(getattr, args=('id',))
            src_dj_obj = src_dj_obj.append(sources.loc[:, ['id','src_dj']])

            # save sources to parquet file in dataset folder
            if not os.path.exists(os.path.dirname(img.sources_path)):
                os.mkdir(os.path.dirname(img.sources_path))
            sources.drop('src_dj', axis=1).to_parquet(
                img.sources_path,
                index=False
            )
            del sources, image, band_id, img, out_bulk

        # STEP #2: source association
        # 2.1 Associate Sources with reference catalogs
        if SurveySource.objects.exists():
            pass

        # TODO: move to association.py
        # 2.2 Associate with other sources
        # order images by time
        images.sort(key=operator.attrgetter('time'))
        limit = Angle(self.config.ASSOCIATION_RADIUS * u.arcsec)

        association(dataset, images, src_dj_obj, limit)

        # STEP #3: ...
        pass

    @staticmethod
    def get_create_img_band(image):
        '''
        Return the existing Band row for the given FitsImage.
        An image is considered to belong to a band if its frequency is within some
        tolerance of the band's frequency.
        Returns a Band row or None if no matching band.
        '''
        # For now we match bands using the central frequency.
        # This assumes that every band has a unique frequency,
        # which is true for the datasets we've used so far.
        freq = int(image.freq_eff * 1.e-6)
        freq_band = int(image.freq_bw * 1.e-6)
        # TODO: refine the band query
        for band in Band.objects.all():
            diff = abs(freq - band.frequency) / float(band.frequency)
            if diff < 0.02:
                return band.id

        # no band has been found so create it
        band = Band(name=str(freq), frequency=freq, bandwidth=freq_band)
        logger.info(f'Adding new frequency band: {band}')
        band.save()

        return band.id

    @staticmethod
    def get_create_img(dataset, band_id, image):
        img = Image.objects.filter(name__exact=image.name)
        if img.exists():
            img = img.get()
            skyreg = get_create_skyreg(dataset, img)
            # check and add the many to many if not existent
            if not Image.objects.filter(
                id=img.id, dataset__id=dataset.id
            ).exists():
                img.dataset.add(dataset)

            return (img, True)

        # at this stage source parquet file not created but assume location
        sources_path = os.path.join(
            dataset.path,
            image.name.split('.i.', 1)[-1].split('.', 1)[0],
            'sources.parquet'
            )
        img = Image(
            band_id=band_id,
            sources_path=sources_path
        )
        # set the attributes and save the image,
        # by selecting only valid (not hidden) attributes
        # FYI attributs and/or method starting with _ are hidden
        # and with __ can't be modified/called
        for fld in img._meta.get_fields():
            if getattr(fld, 'attname', None) and getattr(image, fld.attname, None):
                setattr(img, fld.attname, getattr(image, fld.attname))

        # get create the sky region and associate with image
        skyreg = get_create_skyreg(dataset, img)
        img.skyreg = skyreg

        img.save()
        img.dataset.add(dataset)

        return (img, False)<|MERGE_RESOLUTION|>--- conflicted
+++ resolved
@@ -7,15 +7,8 @@
 from astropy.coordinates import Angle
 
 from ..image.main import SelavyImage
-<<<<<<< HEAD
 from ..models import Band, Image, Source, SurveySource
 from .association import association
-=======
-from ..models import (
-    Association, Band, Catalog, Image, SkyRegion, Source, SurveySource
-)
-from ..utils.utils import deg2hms, deg2dms, eq_to_cart
->>>>>>> bdbcd0d0
 
 
 logger = logging.getLogger(__name__)
@@ -28,18 +21,6 @@
             setattr(src, fld.attname, row[fld.attname])
     return src
 
-
-<<<<<<< HEAD
-=======
-def get_catalog_models(row, dataset=None):
-    name = f"catalog_{deg2hms(row['ave_ra'])}{deg2dms(row['ave_dec'])}"
-    cat = Catalog()
-    cat.dataset = dataset
-    cat.name = name
-    for fld in cat._meta.get_fields():
-        if getattr(fld, 'attname', None) and fld.attname in row.index:
-            setattr(cat, fld.attname, row[fld.attname])
-    return cat
 
 def get_create_skyreg(dataset, image):
     skyr = SkyRegion.objects.filter(
@@ -71,7 +52,6 @@
     return skyr
 
 
->>>>>>> bdbcd0d0
 class Pipeline():
     '''Holds all the state associated with a pipeline instance (usually just one is used)'''
 
