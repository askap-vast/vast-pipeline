import os
import operator
import logging

import pandas as pd
from astropy import units as u
from astropy.coordinates import Angle

from ..image.main import SelavyImage
from ..models import Measurement, SurveySource
from .association import association
from .forced_extraction import forced_extraction

from .utils import (
    get_create_img, get_create_img_band, get_create_skyreg,
    get_measurement_models
)


logger = logging.getLogger(__name__)


class Pipeline():
    '''
    Holds all the state associated with a pipeline instance (usually
    just one is used)
    '''

    def __init__(self, max_img=10, config=None):
        '''
        We limit the size of the cube cache so we don't hit the max files
        open limit or use too much RAM
        '''
        self.max_img = max_img
        self.config = config
        if self.config.MAX_BACKWARDS_MONITOR_IMAGES:
            self.max_img=self.config.MAX_BACKWARDS_MONITOR_IMAGES + 1

        # A dictionary of path to Fits images, eg "/data/images/I1233234.FITS"
        # and selavy catalogues
        # Used as a cache to avoid reloading cubes all the time.
        self.img_selavy_paths = {
            x:y for x,y in zip(config.IMAGE_FILES, config.SELAVY_FILES)
        }

    def process_pipeline(self, p_run):
        images = []
        meas_dj_obj = pd.DataFrame()
        for path in self.img_selavy_paths:
            # STEP #1: Load image and measurements
            image = SelavyImage(path, self.img_selavy_paths[path])
            logger.info('read image %s', image.name)

            # 1.1 get/create the frequency band
            band_id = get_create_img_band(image)

            # 1.2 create image and skyregion entry in DB
            img, exists_f = get_create_img(p_run, band_id, image)
            # add image to list
            images.append(img)
            if exists_f:
                logger.info(
                    'image %s already processed, grab measurements', img.name
                )
                # grab the measurements and skip to process next image
                measurements = (
                    pd.Series(
                        Measurement.objects.filter(image__id=img.id),
                        name='meas_dj'
                    )
                    .to_frame()
                )
                measurements['id'] = measurements.meas_dj.apply(
                    getattr, args=('id',)
                )
                meas_dj_obj = meas_dj_obj.append(measurements)
                continue

            # 1.3 get the image measurements and save them in DB
            measurements = image.read_selavy(img)
            logger.info(
                'Processed measurements dataframe of shape: (%i, %i)',
                measurements.shape[0], measurements.shape[1]
            )

            # do DB bulk create
            measurements['meas_dj'] = measurements.apply(
                get_measurement_models, axis=1
            )
            # do a upload without evaluate the objects, that should be faster
            # see https://docs.djangoproject.com/en/2.2/ref/models/querysets/
            batch_size = 10_000
            for idx in range(0, measurements.meas_dj.size, batch_size):
                out_bulk = Measurement.objects.bulk_create(
                    measurements.meas_dj.iloc[idx : idx + batch_size].values.tolist(),
                    batch_size
                )
                logger.info('bulk uploaded #%i measurements', len(out_bulk))

            # make a columns with the measurement id
            measurements['id'] = measurements.meas_dj.apply(getattr, args=('id',))
            meas_dj_obj = meas_dj_obj.append(measurements.loc[:, ['id','meas_dj']])

            # save measurements to parquet file in pipeline run folder
            if not os.path.exists(os.path.dirname(img.measurements_path)):
                os.mkdir(os.path.dirname(img.measurements_path))

            measurements.drop('meas_dj', axis=1).to_parquet(
                img.measurements_path,
                index=False
            )
            del measurements, image, band_id, img, out_bulk

        # STEP #2: measurements association
        # 2.1 Associate Measurements with reference survey sources
        if SurveySource.objects.exists():
            pass

        # 2.2 Associate with other measurements
        # order images by time
        images.sort(key=operator.attrgetter('datetime'))
        limit = Angle(self.config.ASSOCIATION_RADIUS * u.arcsec)

        src_df = association(p_run, images, meas_dj_obj, limit)

        # STEP #3: Run forced extraction/photometry
        if self.config.MONITOR:
            forced_extraction(src_df)

<<<<<<< HEAD
        pass

    @staticmethod
    def get_create_img_band(image):
        '''
        Return the existing Band row for the given FitsImage.
        An image is considered to belong to a band if its frequency is within some
        tolerance of the band's frequency.
        Returns a Band row or None if no matching band.
        '''
        # For now we match bands using the central frequency.
        # This assumes that every band has a unique frequency,
        # which is true for the data we've used so far.
        freq = int(image.freq_eff * 1.e-6)
        freq_band = int(image.freq_bw * 1.e-6)
        # TODO: refine the band query
        for band in Band.objects.all():
            diff = abs(freq - band.frequency) / float(band.frequency)
            if diff < 0.02:
                return band.id

        # no band has been found so create it
        band = Band(name=str(freq), frequency=freq, bandwidth=freq_band)
        logger.info('Adding new frequency band: %s', band)
        band.save()

        return band.id

    @staticmethod
    def get_create_img(p_run, band_id, image):
        img = Image.objects.filter(name__exact=image.name)
        if img.exists():
            img = img.get()
            skyreg = get_create_skyreg(p_run, img)
            # check and add the many to many if not existent
            if not Image.objects.filter(
                id=img.id, run__id=p_run.id
            ).exists():
                img.run.add(p_run)

            return (img, True)

        # at this stage measurement parquet file not created but assume location
        img_folder_name = '_'.join([
            image.name.split('.i.', 1)[-1].split('.', 1)[0],
            image.datetime.isoformat()
        ])
        measurements_path = os.path.join(
            p_run.path,
            img_folder_name,
            'measurements.parquet'
            )
        img = Image(
            band_id=band_id,
            measurements_path=measurements_path
        )
        # set the attributes and save the image,
        # by selecting only valid (not hidden) attributes
        # FYI attributs and/or method starting with _ are hidden
        # and with __ can't be modified/called
        for fld in img._meta.get_fields():
            if getattr(fld, 'attname', None) and getattr(image, fld.attname, None):
                setattr(img, fld.attname, getattr(image, fld.attname))

        # get create the sky region and associate with image
        skyreg = get_create_skyreg(p_run, img)
        img.skyreg = skyreg

        img.save()
        img.run.add(p_run)

        return (img, False)
=======
        # STEP #3: ...
        pass
>>>>>>> cd41aed6
<|MERGE_RESOLUTION|>--- conflicted
+++ resolved
@@ -127,80 +127,4 @@
         if self.config.MONITOR:
             forced_extraction(src_df)
 
-<<<<<<< HEAD
-        pass
-
-    @staticmethod
-    def get_create_img_band(image):
-        '''
-        Return the existing Band row for the given FitsImage.
-        An image is considered to belong to a band if its frequency is within some
-        tolerance of the band's frequency.
-        Returns a Band row or None if no matching band.
-        '''
-        # For now we match bands using the central frequency.
-        # This assumes that every band has a unique frequency,
-        # which is true for the data we've used so far.
-        freq = int(image.freq_eff * 1.e-6)
-        freq_band = int(image.freq_bw * 1.e-6)
-        # TODO: refine the band query
-        for band in Band.objects.all():
-            diff = abs(freq - band.frequency) / float(band.frequency)
-            if diff < 0.02:
-                return band.id
-
-        # no band has been found so create it
-        band = Band(name=str(freq), frequency=freq, bandwidth=freq_band)
-        logger.info('Adding new frequency band: %s', band)
-        band.save()
-
-        return band.id
-
-    @staticmethod
-    def get_create_img(p_run, band_id, image):
-        img = Image.objects.filter(name__exact=image.name)
-        if img.exists():
-            img = img.get()
-            skyreg = get_create_skyreg(p_run, img)
-            # check and add the many to many if not existent
-            if not Image.objects.filter(
-                id=img.id, run__id=p_run.id
-            ).exists():
-                img.run.add(p_run)
-
-            return (img, True)
-
-        # at this stage measurement parquet file not created but assume location
-        img_folder_name = '_'.join([
-            image.name.split('.i.', 1)[-1].split('.', 1)[0],
-            image.datetime.isoformat()
-        ])
-        measurements_path = os.path.join(
-            p_run.path,
-            img_folder_name,
-            'measurements.parquet'
-            )
-        img = Image(
-            band_id=band_id,
-            measurements_path=measurements_path
-        )
-        # set the attributes and save the image,
-        # by selecting only valid (not hidden) attributes
-        # FYI attributs and/or method starting with _ are hidden
-        # and with __ can't be modified/called
-        for fld in img._meta.get_fields():
-            if getattr(fld, 'attname', None) and getattr(image, fld.attname, None):
-                setattr(img, fld.attname, getattr(image, fld.attname))
-
-        # get create the sky region and associate with image
-        skyreg = get_create_skyreg(p_run, img)
-        img.skyreg = skyreg
-
-        img.save()
-        img.run.add(p_run)
-
-        return (img, False)
-=======
-        # STEP #3: ...
-        pass
->>>>>>> cd41aed6
+        pass