import os
import operator
import logging

import numpy as np
import pandas as pd
from astropy import units as u
from astropy.coordinates import Angle, match_coordinates_sky, SkyCoord

from ..image.main import SelavyImage
from ..models import Association, Band, Catalog, Image, Source, SurveySource
from ..utils.utils import deg2hms, deg2dms


logger = logging.getLogger(__name__)


def get_source_models(row):
    src = Source()
    for fld in src._meta.get_fields():
        if getattr(fld, 'attname', None) and fld.attname in row.index:
            setattr(src, fld.attname, row[fld.attname])
    return src


def get_catalog_models(row, dataset=None):
    name = f"catalog_{deg2hms(row['ave_ra'])}{deg2dms(row['ave_dec'])}"
    cat = Catalog()
    cat.dataset = dataset
    cat.name = name
    for fld in cat._meta.get_fields():
        if getattr(fld, 'attname', None) and fld.attname in row.index:
            setattr(cat, fld.attname, row[fld.attname])
    return cat


class Pipeline():
    '''Holds all the state associated with a pipeline instance (usually just one is used)'''

    def __init__(self, max_img=10, config=None):
        '''
        We limit the size of the cube cache so we don't hit the max files open limit
        or use too much RAM
        '''
        self.max_img = max_img
        self.config = config
        if self.config.MAX_BACKWARDS_MONITOR_IMAGES:
            self.max_img=self.config.MAX_BACKWARDS_MONITOR_IMAGES + 1

        # A dictionary of path to Fits images, eg "/data/images/I1233234.FITS" and
        # selavy catalogues
        # Used as a cache to avoid reloading cubes all the time.
        self.img_selavy_paths = {
            x:y for x,y in zip(config.IMAGE_FILES, config.SELAVY_FILES)
        }

    def process_pipeline(self, dataset):
        images = []
        src_dj_obj = pd.DataFrame()
        for path in self.img_selavy_paths:
            # STEP #1: Load image and sources
            image = SelavyImage(path, self.img_selavy_paths[path])
            logger.info(f'read image {image.name}')

            # 1.1 get/create the frequency band
            band_id = self.get_create_img_band(image)

            # 1.2 create/associate image in DB
            img, exists_f = self.get_create_img(dataset, band_id, image)
            # add image to list
            images.append(img)
            if exists_f:
                logger.info(f'image {img.name} already processed, grab sources')
                # grab the sources and skip to process next image
                sources = (
                    pd.Series(
                        Source.objects.filter(image__id=img.id),
                        name='src_dj'
                    )
                    .to_frame()
                )
                sources['id'] = sources.src_dj.apply(getattr, args=('id',))
                src_dj_obj = src_dj_obj.append(sources)
                continue

            # 1.3 get the image sources and save them in DB
            sources = image.read_selavy(img)
            logger.info(f'Processed sources dataframe of shape: {sources.shape}')

            # do DB bulk create
            sources['src_dj'] = sources.apply(get_source_models, axis=1)
            # do a upload without evaluate the objects, that should be faster
            # see https://docs.djangoproject.com/en/2.2/ref/models/querysets/
            # # TODO: remove development operations
            # if Source.objects.filter(image_id=img.id).exists():
            #     del_out = Source.objects.filter(image_id=img.id).delete()
            #     logger.info(f'deleting all sources for this image: {del_out}')

            batch_size = 10_000
            for idx in range(0, sources.src_dj.size, batch_size):
                out_bulk = Source.objects.bulk_create(
                    sources.src_dj.iloc[idx : idx + batch_size].values.tolist(),
                    batch_size
                )
                logger.info(f'bulk uploaded #{len(out_bulk)} sources')

            # make a columns with the source id
            sources['id'] = sources.src_dj.apply(getattr, args=('id',))
            src_dj_obj = src_dj_obj.append(sources.loc[:, ['id','src_dj']])

            # save sources to parquet file in dataset folder
            if not os.path.exists(os.path.dirname(img.sources_path)):
                os.mkdir(os.path.dirname(img.sources_path))
            sources.drop('src_dj', axis=1).to_parquet(
                img.sources_path,
                index=False
            )
            del sources, image, band_id, img, out_bulk

        # STEP #2: source association
        # 2.1 Associate Sources with reference catalogs
        if SurveySource.objects.exists():
            pass

        # TODO: move to association.py
        # 2.2 Associate with other sources
        # order images by time
        images.sort(key=operator.attrgetter('time'))
        limit = Angle(self.config.ASSOCIATION_RADIUS * u.arcsec)

        # read the needed sources fields
<<<<<<< HEAD
        cols = ['id','ra','dec', 'flux_int', 'flux_peak']
=======
        cols = ['id','ra','dec', 'flux_int', 'flux_int_err', 'flux_peak', 'flux_peak_err']
>>>>>>> 2c24ef30
        skyc1_srcs = pd.read_parquet(
            images[0].sources_path,
            columns=cols
        )
        skyc1_srcs['cat'] = pd.np.NaN
        skyc1_srcs['ra_source'] = skyc1_srcs.ra
        skyc1_srcs['dec_source'] = skyc1_srcs.dec
        # create base catalog
        skyc1 = SkyCoord(
            ra=skyc1_srcs.ra * u.degree,
            dec=skyc1_srcs.dec * u.degree
        )
        # initialise the df of catalogs with the base one
        catalogs_df = pd.DataFrame()
        for it, image in enumerate(images[1:]):
            logger.info(f'Association iteration: #{it + 1}')
            # load skyc2 sources and create SkyCoord/sky catalog(skyc)
            skyc2_srcs = pd.read_parquet(
                image.sources_path,
                columns=cols
            )
            skyc2_srcs['cat'] = pd.np.NaN
            skyc2_srcs['ra_source'] = skyc2_srcs.ra
            skyc2_srcs['dec_source'] = skyc2_srcs.dec
            skyc2 = SkyCoord(
                ra=skyc2_srcs.ra * u.degree,
                dec=skyc2_srcs.dec * u.degree
            )
            idx, d2d, d3d = skyc1.match_to_catalog_sky(skyc2)
            # selection
            sel = d2d <= limit

            # assign catalog temp id in skyc1 sorces df if not previously defined
            start_elem = 0. if skyc1_srcs.cat.max() is pd.np.NaN else skyc1_srcs.cat.max()
            nan_sel = skyc1_srcs.cat.isna().values
            skyc1_srcs.loc[ sel & nan_sel, 'cat'] = (
                skyc1_srcs.index[ sel & nan_sel].values + start_elem + 1.
            )
            # append skyc1 selection to catalog df
            catalogs_df = catalogs_df.append(skyc1_srcs)

            # assign catalog temp id to skyc2 sorces from skyc1
            skyc2_srcs.loc[idx[sel], 'cat'] = skyc1_srcs.loc[sel, 'cat'].values
            # append skyc2 selection to catalog df
            catalogs_df = catalogs_df.append(skyc2_srcs.loc[idx[sel]])
            # remove eventual duplicated values
<<<<<<< HEAD
            catalogs_df = catalogs_df.drop_duplicates()
=======
            catalogs_df = catalogs_df.drop_duplicates(subset=['id','cat'])
>>>>>>> 2c24ef30

            # update skyc1 and df for next association iteration
            # calculate average angles for skyc1
            skyc1_srcs = (
                skyc1_srcs.append(skyc2_srcs.loc[idx[~sel]])
                .reset_index(drop=True)
            )
            tmp_cat_df = (
                catalogs_df.loc[catalogs_df.cat.notnull(), ['ra','dec','cat']]
                .groupby('cat')
                .mean()
                .reset_index()
            )
            skyc1_srcs = skyc1_srcs.merge(
                tmp_cat_df,
                on='cat',
                how='left',
                suffixes=('', '_y')
            )
            del tmp_cat_df
            skyc1_srcs.loc[skyc1_srcs.cat.notnull(), 'ra'] = skyc1_srcs.loc[skyc1_srcs.cat.notnull(), 'ra_y']
            skyc1_srcs.loc[skyc1_srcs.cat.notnull(), 'dec'] = skyc1_srcs.loc[skyc1_srcs.cat.notnull(), 'dec_y']
            skyc1_srcs = skyc1_srcs.drop(['ra_y', 'dec_y'], axis=1)
            skyc1 = SkyCoord(
                ra=skyc1_srcs.ra * u.degree,
                dec=skyc1_srcs.dec * u.degree
            )

        # add leftover souces from skyc2
        catalogs_df = (
            catalogs_df.append(skyc2_srcs.loc[idx[~sel]])
            .reset_index(drop=True)
        )
        start_elem = catalogs_df.cat.max() + 1.
        nan_sel = catalogs_df.cat.isna().values
        catalogs_df.loc[nan_sel, 'cat'] = (
            catalogs_df.index[nan_sel].values + start_elem
        )

        # tidy the df of catalogs to drop duplicated entries
        # to have unique rows of c_name and src_id
        catalogs_df = catalogs_df.drop_duplicates(subset=['id','cat'])

        # ra and dec columns are actually the average over each iteration
        # so remove ave ra and ave dec used for calculation and use
        # ra_source and dec_source columns
        catalogs_df = (
            catalogs_df.drop(['ra', 'dec'], axis=1)
            .rename(columns={'ra_source':'ra', 'dec_source':'dec'})
<<<<<<< HEAD
        )
        # calculated average ra and dec
        cat_df = (
            catalogs_df.groupby('cat')
            .agg(
                ave_ra=pd.NamedAgg(column='ra', aggfunc='mean'),
                ave_dec=pd.NamedAgg(column='dec', aggfunc='mean'),
                ave_flux_int=pd.NamedAgg(column='flux_int', aggfunc='mean'),
                ave_flux_peak=pd.NamedAgg(column='flux_peak', aggfunc='mean'),
                max_flux_peak=pd.NamedAgg(column='flux_peak', aggfunc='max'),
            ).reset_index()
=======
>>>>>>> 2c24ef30
        )
        # calculated average ra, dec, fluxes and metrics
        def get_eta_metric(row, df, peak=False, debug=False):
            if row['Nsrc'] == 1 :
                return 0.
            suffix = 'peak' if peak else 'int'
            # weights
            w = df[f'flux_{suffix}_err']**-2
            w_mean = w.mean()

            # weighted means
            w_flux_mean = (w * df[f'flux_{suffix}']).mean()
            w_flux_sq_mean = (w * row[f'flux_{suffix}_sq']).mean()
            if debug:
                print(row['Nsrc'])
                print(w_flux_sq_mean)
                print(w_flux_mean)
                print(w_mean)
                print(w)

            return row['Nsrc'] / (row['Nsrc'] - 1) * (
                w_flux_sq_mean - w_flux_mean**2 / w_mean
            )

        def get_var_metric(row, df, peak=False):
            if row['Nsrc'] == 1 :
                return 0.
            suffix = 'peak' if peak else 'int'
            return row[f'ave_flux_{suffix}']**-1 * np.sqrt(
                row['Nsrc'] / (row['Nsrc'] - 1) * (
                    row[f'flux_{suffix}_sq'].mean() - (
                        df[f'flux_{suffix}'].mean()
                    )**2
                )
            )

        def groupby_funcs(row, debug=False):
            d = {}
            for col in ['ave_ra','ave_dec','ave_flux_int','ave_flux_peak']:
                d[col] = row[col.split('_',1)[1]].mean()
            d['max_flux_peak'] = row['flux_peak'].max()

            for col in ['flux_int','flux_peak']:
                d[f'{col}_sq'] = (row[col]**2).mean()
            d['Nsrc'] = row['id'].count()
            d['v_int'] = get_var_metric(d, row)
            d['v_peak'] = get_var_metric(d, row, peak=True)
            d['eta_int'] = get_eta_metric(d, row, debug=debug)
            d['eta_peak'] = get_eta_metric(d, row, peak=True, debug=debug)
            # remove not used cols
            for col in ['flux_int_sq','flux_peak_sq']:
                d.pop(col)
            d.pop('Nsrc')
            return pd.Series(d)

        # calculate catalog fields
        cat_df = catalogs_df.groupby('cat').apply(groupby_funcs)

        # generate the catalog models
        cat_df['cat_dj'] = cat_df.apply(
            get_catalog_models,
            axis=1,
            dataset=dataset
        )
        # create catalogs in DB
        # TODO remove deleting existing catalogs
        if Catalog.objects.filter(dataset=dataset).exists():
            cats = Catalog.objects.filter(dataset=dataset).delete()
            logger.info(f'deleting all catalogs for this dataset: {cats}')

        batch_size = 10_000
        for idx in range(0, cat_df.cat_dj.size, batch_size):
            out_bulk = Catalog.objects.bulk_create(
                cat_df.cat_dj.iloc[idx : idx + batch_size].tolist(),
                batch_size
            )
            logger.info(f'bulk created #{len(out_bulk)} catalogs')

        catalogs_df = (
            catalogs_df.merge(cat_df, on='cat')
            .merge(src_dj_obj, on='id')
        )
        del cat_df

        # Create Associan objects (linking sources and catalogs) and insert in DB
        catalogs_df['assoc_dj'] = catalogs_df.apply(
            lambda row: Association(
                source=row['src_dj'],
                catalog=row['cat_dj']
            ), axis=1
        )
        batch_size = 10_000
        for idx in range(0, catalogs_df.assoc_dj.size, batch_size):
            out_bulk = Association.objects.bulk_create(
                catalogs_df.assoc_dj.iloc[idx : idx + batch_size].tolist(),
                batch_size
            )
            logger.info(f'bulk created #{len(out_bulk)} associations')

        # STEP #3: ...
        pass

    @staticmethod
    def get_create_img_band(image):
        '''
        Return the existing Band row for the given FitsImage.
        An image is considered to belong to a band if its frequency is within some
        tolerance of the band's frequency.
        Returns a Band row or None if no matching band.
        '''
        # For now we match bands using the central frequency.
        # This assumes that every band has a unique frequency,
        # which is true for the datasets we've used so far.
        freq = int(image.freq_eff * 1.e-6)
        freq_band = int(image.freq_bw * 1.e-6)
        # TODO: refine the band query
        for band in Band.objects.all():
            diff = abs(freq - band.frequency) / float(band.frequency)
            if diff < 0.02:
                return band.id

        # no band has been found so create it
        band = Band(name=str(freq), frequency=freq, bandwidth=freq_band)
        logger.info(f'Adding new frequency band: {band}')
        band.save()

        return band.id

    @staticmethod
    def get_create_img(dataset, band_id, image):
        img = Image.objects.filter(name__exact=image.name)
        if img.exists():
            img = img.get()
            # check and add the many to many if not existent
            if not Image.objects.filter(
                id=img.id, dataset__id=dataset.id
            ).exists():
                img.dataset.add(dataset)

            return (img, True)

        # at this stage source parquet file not created but assume location
        sources_path = os.path.join(
            dataset.path,
            image.name.split('.i.', 1)[-1].split('.', 1)[0],
            'sources.parquet'
            )
        img = Image(
            band_id=band_id,
            sources_path=sources_path
        )
        # set the attributes and save the image,
        # by selecting only valid (not hidden) attributes
        # FYI attributs and/or method starting with _ are hidden
        # and with __ can't be modified/called
        for fld in img._meta.get_fields():
            if getattr(fld, 'attname', None) and getattr(image, fld.attname, None):
                setattr(img, fld.attname, getattr(image, fld.attname))

        img.save()
        img.dataset.add(dataset)

        return (img, False)<|MERGE_RESOLUTION|>--- conflicted
+++ resolved
@@ -129,11 +129,7 @@
         limit = Angle(self.config.ASSOCIATION_RADIUS * u.arcsec)
 
         # read the needed sources fields
-<<<<<<< HEAD
-        cols = ['id','ra','dec', 'flux_int', 'flux_peak']
-=======
         cols = ['id','ra','dec', 'flux_int', 'flux_int_err', 'flux_peak', 'flux_peak_err']
->>>>>>> 2c24ef30
         skyc1_srcs = pd.read_parquet(
             images[0].sources_path,
             columns=cols
@@ -180,11 +176,7 @@
             # append skyc2 selection to catalog df
             catalogs_df = catalogs_df.append(skyc2_srcs.loc[idx[sel]])
             # remove eventual duplicated values
-<<<<<<< HEAD
-            catalogs_df = catalogs_df.drop_duplicates()
-=======
             catalogs_df = catalogs_df.drop_duplicates(subset=['id','cat'])
->>>>>>> 2c24ef30
 
             # update skyc1 and df for next association iteration
             # calculate average angles for skyc1
@@ -234,20 +226,6 @@
         catalogs_df = (
             catalogs_df.drop(['ra', 'dec'], axis=1)
             .rename(columns={'ra_source':'ra', 'dec_source':'dec'})
-<<<<<<< HEAD
-        )
-        # calculated average ra and dec
-        cat_df = (
-            catalogs_df.groupby('cat')
-            .agg(
-                ave_ra=pd.NamedAgg(column='ra', aggfunc='mean'),
-                ave_dec=pd.NamedAgg(column='dec', aggfunc='mean'),
-                ave_flux_int=pd.NamedAgg(column='flux_int', aggfunc='mean'),
-                ave_flux_peak=pd.NamedAgg(column='flux_peak', aggfunc='mean'),
-                max_flux_peak=pd.NamedAgg(column='flux_peak', aggfunc='max'),
-            ).reset_index()
-=======
->>>>>>> 2c24ef30
         )
         # calculated average ra, dec, fluxes and metrics
         def get_eta_metric(row, df, peak=False, debug=False):
