import os
import operator
import logging

from astropy import units as u
from astropy.coordinates import Angle

import pandas as pd

from django.conf import settings
from django.db import transaction

from importlib.util import spec_from_file_location, module_from_spec

from ..models import Run, SurveySource
from .association import association, parallel_association
from .new_sources import new_sources
from .forced_extraction import forced_extraction
from .finalise import final_operations
from .loading import upload_images
from .utils import (
    get_src_skyregion_merged_df,
    group_skyregions,
    get_parallel_assoc_image_df
)
from .errors import MaxPipelineRunsError, PipelineConfigError


logger = logging.getLogger(__name__)


class Pipeline():
    '''
    Instance of a pipeline. All the methods runs the pipeline opearations,
    such as association
    '''

    def __init__(self, name, config_path):
        '''
        Initialise the pipeline with attributed such as configuration file
        path, name, and list of images and related files (e.g. selavy)
        '''
        self.name = name
        self.config = self.load_cfg(config_path)
        self._reorder_images = False

        # Check if provided files are lists and convert to
        # dictionaries if so
        for lst in [
            'IMAGE_FILES', 'SELAVY_FILES',
            'BACKGROUND_FILES', 'NOISE_FILES'
        ]:
            if isinstance(getattr(self.config, lst), list):
                setattr(
                    self.config,
                    lst,
                    self._convert_list_to_dict(
                        getattr(self.config, lst)
                    )
                )
                # If the user has entered just lists we don't have
                # access to the dates until the Image instances are
                # created. So we flag this as true so that we can
                # reorder the epochs.
                self._reorder_images = True


        # A dictionary of path to Fits images, eg
        # "/data/images/I1233234.FITS" and selavy catalogues
        # Used as a cache to avoid reloading cubes all the time.
        self.img_paths = {
            'selavy': {},
            'noise': {},
            'background': {}
        }
        self.img_epochs = {}

        for key in sorted(self.config.IMAGE_FILES.keys()):
            for x,y in zip(
                self.config.IMAGE_FILES[key],
                self.config.SELAVY_FILES[key]
            ):
                self.img_paths['selavy'][x] = y

            for x,y in zip(
                self.config.IMAGE_FILES[key],
                self.config.NOISE_FILES[key]
            ):
                self.img_paths['noise'][x] = y

            for x,y in zip(
                self.config.IMAGE_FILES[key],
                self.config.BACKGROUND_FILES[key]
            ):
                self.img_paths['background'][x] = y

            for x in self.config.IMAGE_FILES[key]:
                self.img_epochs[os.path.basename(x)] = key

    @staticmethod
    def load_cfg(cfg):
        """
        Check the given Config path. Throw exception if any problems
        return the config object as module/class
        """
        if not os.path.exists(cfg):
            raise PipelineConfigError(
                'pipeline run config file not existent'
            )

        # load the run config as a Python module
        spec = spec_from_file_location('run_config', cfg)
        mod = module_from_spec(spec)
        spec.loader.exec_module(mod)

        return mod


    def _convert_list_to_dict(self, l):
        """
        Convert users list entry to a dictionary for pipeline processing.
        """
        conversion = {i + 1: [val,] for i, val in enumerate(l)}

        return conversion


    def validate_cfg(self):
        """
        validate a pipeline run configuration against default parameters and
        for different settings (e.g. force extraction)
        """
        # do sanity checks
        if (getattr(self.config, 'IMAGE_FILES') and
            getattr(self.config, 'SELAVY_FILES') and
            getattr(self.config, 'NOISE_FILES')):
            img_f_list = getattr(self.config, 'IMAGE_FILES')
            for lst in ['IMAGE_FILES', 'SELAVY_FILES', 'NOISE_FILES']:
<<<<<<< HEAD
                for key in getattr(self.config, lst):
                    for file in getattr(self.config, lst)[key]:
                        if not os.path.exists(file):
                            raise PipelineConfigError(
                                f'file:\n{file}\ndoes not exists!'
                            )
=======
                # checks for duplicates in each list
                cfg_list = getattr(self.config, lst)
                if len(set(cfg_list)) != len(cfg_list):
                    raise PipelineConfigError(f'Duplicated files in: \n{lst}')
                # check if nr of files match nr of images
                if len(cfg_list) != len(img_f_list):
                    raise PipelineConfigError(
                        f'Number of {lst} files not matching number of images'
                    )
                # check if file exists
                for file in cfg_list:
                    if not os.path.exists(file):
                        raise PipelineConfigError(
                            f'file:\n{file}\ndoes not exists!'
                        )
>>>>>>> b098307e
        else:
            raise PipelineConfigError(
                'No image and/or Selavy and/or noise file paths passed!'
            )

        source_finder_names = settings.SOURCE_FINDERS
        if getattr(self.config, 'SOURCE_FINDER') not in source_finder_names:
            raise PipelineConfigError((
                f"Invalid source finder {getattr(self.config, 'SOURCE_FINDER')}."
                f' Choices are {source_finder_names}'
            ))

        association_methods = settings.DEFAULT_ASSOCIATION_METHODS
        if getattr(self.config, 'ASSOCIATION_METHOD') not in association_methods:
            raise PipelineConfigError((
                'ASSOCIATION_METHOD is not valid!'
                f' Must be a value contained in: {association_methods}.'
            ))

        # validate config keys for each association method
        ass_method = getattr(self.config, 'ASSOCIATION_METHOD')
        if ass_method == 'basic' or ass_method == 'advanced':
            if not getattr(self.config, 'ASSOCIATION_RADIUS'):
                raise PipelineConfigError('ASSOCIATION_RADIUS missing!')
        else:
            # deruiter association
            if (
                not getattr(self.config, 'ASSOCIATION_DE_RUITER_RADIUS') or not
                getattr(self.config, 'ASSOCIATION_BEAMWIDTH_LIMIT')
                ):
                raise PipelineConfigError((
                    'ASSOCIATION_DE_RUITER_RADIUS or '
                    'ASSOCIATION_BEAMWIDTH_LIMIT missing!'
                ))

        # validate min_new_source_sigma value
        if 'NEW_SOURCE_MIN_SIGMA' not in dir(self.config):
            raise PipelineConfigError('NEW_SOURCE_MIN_SIGMA must be defined!')

        # validate Forced extraction settings
        if getattr(self.config, 'MONITOR'):
            if not getattr(self.config, 'BACKGROUND_FILES'):
                raise PipelineConfigError(
                    'Expecting list of background MAP files!'
                )
<<<<<<< HEAD
            for key in getattr(self.config, 'BACKGROUND_FILES'):
                for file in getattr(self.config, 'BACKGROUND_FILES')[key]:
                    if not os.path.exists(file):
                        raise PipelineConfigError(
                            f'file:\n{file}\ndoes not exists!'
                        )
=======
            # check for duplicated values
            backgrd_f_list = getattr(self.config, 'BACKGROUND_FILES')
            if len(set(backgrd_f_list)) != len(backgrd_f_list):
                raise PipelineConfigError(
                    'Duplicated files in: BACKGROUND_FILES list'
                )
            # check if provided more background files than images
            if len(backgrd_f_list) != len(getattr(self.config, 'IMAGE_FILES')):
                raise PipelineConfigError((
                    'Number of BACKGROUND_FILES different from number of'
                    ' IMAGE_FILES files'
                ))
            # check if all background files exist
            for file in backgrd_f_list:
                if not os.path.exists(file):
                    raise PipelineConfigError(
                        f'file:\n{file}\ndoes not exists!'
                    )
>>>>>>> b098307e

            monitor_settings = [
                'MONITOR_MIN_SIGMA',
                'MONITOR_EDGE_BUFFER_SCALE',
                'MONITOR_CLUSTER_THRESHOLD',
                'MONITOR_ALLOW_NAN',
            ]
            for mon_set in monitor_settings:
                if mon_set not in dir(self.config):
                    raise PipelineConfigError(mon_set + ' must be defined!')

        # validate every config from the config template
        for key in [k for k in dir(self.config) if k.isupper()]:
            if key.lower() not in settings.PIPE_RUN_CONFIG_DEFAULTS.keys():
                raise PipelineConfigError(
                    f'configuration not valid, missing key: {key}!'
                )

        pass

    def process_pipeline(self, p_run):
        # upload/retrieve image data
        images, meas_dj_obj, skyregs_df = upload_images(
            self.img_paths,
            self.config,
            p_run
        )

        # STEP #2: measurements association
        # order images by time
        images.sort(key=operator.attrgetter('datetime'))

        # If the user has given lists we need to reorder the
        # image epochs such that they are in date order.
        if self._reorder_images:
            self.image_epochs = {}
            for i, img in enumerate(images):
                self.image_epochs[img.name] = i + 1

        image_epochs = [
            self.img_epochs[img.name] for img in images
        ]
        limit = Angle(self.config.ASSOCIATION_RADIUS * u.arcsec)
        dr_limit = self.config.ASSOCIATION_DE_RUITER_RADIUS
        bw_limit = self.config.ASSOCIATION_BEAMWIDTH_LIMIT
        duplicate_limit = Angle(
            self.config.ASSOCIATION_EPOCH_DUPLICATE_RADIUS * u.arcsec
        )

        # 2.1 Check if sky regions to be associated can be
        # split into connected point groups
        skyregion_groups = group_skyregions(skyregs_df)
        n_skyregion_groups = skyregion_groups[
            'skyreg_group'
        ].unique().shape[0]

        # 2.2 Associate with other measurements
        if self.config.ASSOCIATION_PARALLEL and n_skyregion_groups > 1:

            images_df = get_parallel_assoc_image_df(
                images, skyregion_groups
            )
            images_df['epoch'] = image_epochs

            sources_df = parallel_association(
                images_df,
                limit,
                dr_limit,
                bw_limit,
                duplicate_limit,
                self.config,
                n_skyregion_groups,
            )

        else:
            images_df = pd.DataFrame.from_dict(
                {
                    'image': images,
                    'epoch': image_epochs
                }
            )

            images_df['skyreg_id'] = images_df['image'].apply(
                lambda x: x.skyreg_id
            )

            sources_df = association(
                images_df,
                limit,
                dr_limit,
                bw_limit,
                duplicate_limit,
                self.config,
            )

        # 2.3 Associate Measurements with reference survey sources
        if SurveySource.objects.exists():
            pass

        # STEP #3: Merge sky regions and sources ready for
        # steps 4 and 5 below.
        missing_source_cols = [
            'source', 'datetime', 'image', 'epoch',
            'interim_ew', 'weight_ew', 'interim_ns', 'weight_ns'
        ]
        missing_sources_df = get_src_skyregion_merged_df(
            sources_df[missing_source_cols],
            images_df,
            skyregs_df,
            p_run
        )

        # STEP #4 New source analysis
        new_sources_df, missing_sources_df = new_sources(
            sources_df,
            missing_sources_df,
            self.config.NEW_SOURCE_MIN_SIGMA,
            p_run
        )

        # STEP #5: Run forced extraction/photometry if asked
        if self.config.MONITOR:
            sources_df, meas_dj_obj = forced_extraction(
                sources_df,
                self.config.ASTROMETRIC_UNCERTAINTY_RA / 3600.,
                self.config.ASTROMETRIC_UNCERTAINTY_DEC / 3600.,
                p_run,
                meas_dj_obj,
                missing_sources_df,
                self.config.MONITOR_MIN_SIGMA,
                self.config.MONITOR_EDGE_BUFFER_SCALE,
                self.config.MONITOR_CLUSTER_THRESHOLD,
                self.config.MONITOR_ALLOW_NAN
            )

        # STEP #6: finalise the df getting unique sources, calculating
        # metrics and upload data to database
        nr_sources = final_operations(
            sources_df,
            images[0].name,
            p_run,
            meas_dj_obj,
            new_sources_df
        )

        # calculate number processed images
        nr_img_processed = len(images)

        # update pipeline run with the nr images and sources
        with transaction.atomic():
            p_run.n_images = nr_img_processed
            p_run.n_sources = nr_sources
            p_run.save()

        pass

    @staticmethod
    def check_current_runs():
        if Run.objects.check_max_runs(settings.MAX_PIPELINE_RUNS):
            raise MaxPipelineRunsError

    @staticmethod
    def set_status(pipe_run, status=None):
        choices = [x[0] for x in Run._meta.get_field('status').choices]
        if status and status in choices and pipe_run.status != status:
            with transaction.atomic():
                pipe_run.status = status
                pipe_run.save()<|MERGE_RESOLUTION|>--- conflicted
+++ resolved
@@ -135,31 +135,27 @@
             getattr(self.config, 'SELAVY_FILES') and
             getattr(self.config, 'NOISE_FILES')):
             img_f_list = getattr(self.config, 'IMAGE_FILES')
+            img_f_list = sum([*img_f_list.values()], [])
             for lst in ['IMAGE_FILES', 'SELAVY_FILES', 'NOISE_FILES']:
-<<<<<<< HEAD
+                cfg_list = getattr(self.config, lst)
+                cfg_list = sum([*cfg_list.values()], [])
+
+                # checks for duplicates in each list
+                if len(set(cfg_list)) != len(cfg_list):
+                    raise PipelineConfigError(f'Duplicated files in: \n{lst}')
+
+                # check if nr of files match nr of images
+                if len(cfg_list) != len(img_f_list):
+                    raise PipelineConfigError(
+                        f'Number of {lst} files not matching number of images'
+                    )
+
                 for key in getattr(self.config, lst):
                     for file in getattr(self.config, lst)[key]:
                         if not os.path.exists(file):
                             raise PipelineConfigError(
                                 f'file:\n{file}\ndoes not exists!'
                             )
-=======
-                # checks for duplicates in each list
-                cfg_list = getattr(self.config, lst)
-                if len(set(cfg_list)) != len(cfg_list):
-                    raise PipelineConfigError(f'Duplicated files in: \n{lst}')
-                # check if nr of files match nr of images
-                if len(cfg_list) != len(img_f_list):
-                    raise PipelineConfigError(
-                        f'Number of {lst} files not matching number of images'
-                    )
-                # check if file exists
-                for file in cfg_list:
-                    if not os.path.exists(file):
-                        raise PipelineConfigError(
-                            f'file:\n{file}\ndoes not exists!'
-                        )
->>>>>>> b098307e
         else:
             raise PipelineConfigError(
                 'No image and/or Selavy and/or noise file paths passed!'
@@ -205,33 +201,27 @@
                 raise PipelineConfigError(
                     'Expecting list of background MAP files!'
                 )
-<<<<<<< HEAD
+
+            # check for duplicated values
+            backgrd_f_list = getattr(self.config, 'BACKGROUND_FILES')
+            backgrd_f_list = sum([*backgrd_f_list.values()], [])
+            if len(set(backgrd_f_list)) != len(backgrd_f_list):
+                raise PipelineConfigError(
+                    'Duplicated files in: BACKGROUND_FILES list'
+                )
+            # check if provided more background files than images
+            if len(backgrd_f_list) != len(img_f_list):
+                raise PipelineConfigError((
+                    'Number of BACKGROUND_FILES different from number of'
+                    ' IMAGE_FILES files'
+                ))
+
             for key in getattr(self.config, 'BACKGROUND_FILES'):
                 for file in getattr(self.config, 'BACKGROUND_FILES')[key]:
                     if not os.path.exists(file):
                         raise PipelineConfigError(
                             f'file:\n{file}\ndoes not exists!'
                         )
-=======
-            # check for duplicated values
-            backgrd_f_list = getattr(self.config, 'BACKGROUND_FILES')
-            if len(set(backgrd_f_list)) != len(backgrd_f_list):
-                raise PipelineConfigError(
-                    'Duplicated files in: BACKGROUND_FILES list'
-                )
-            # check if provided more background files than images
-            if len(backgrd_f_list) != len(getattr(self.config, 'IMAGE_FILES')):
-                raise PipelineConfigError((
-                    'Number of BACKGROUND_FILES different from number of'
-                    ' IMAGE_FILES files'
-                ))
-            # check if all background files exist
-            for file in backgrd_f_list:
-                if not os.path.exists(file):
-                    raise PipelineConfigError(
-                        f'file:\n{file}\ndoes not exists!'
-                    )
->>>>>>> b098307e
 
             monitor_settings = [
                 'MONITOR_MIN_SIGMA',
