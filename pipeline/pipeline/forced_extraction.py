--- conflicted
+++ resolved
@@ -201,31 +201,6 @@
 
 
 def parallel_extraction(
-<<<<<<< HEAD
-    df, df_images, df_sources, min_sigma, edge_buffer,
-    cluster_threshold, allow_nan
-):
-    '''
-    parallelize forced extraction with Dask
-    '''
-    col_dtype = {
-        'source_tmp_id': 'i',
-        'wavg_ra': 'f',
-        'wavg_dec': 'f',
-        'image': 'U',
-        'island_id': 'U',
-        'component_id': 'U',
-        'name': 'U',
-        'flux_int': 'f',
-        'flux_int_err': 'f',
-        'chi_squared_fit': 'f',
-        'bmaj': 'f',
-        'bmin': 'f',
-        'pa': 'f',
-        'image_id': 'i',
-        'time': 'datetime64[ns]'
-    }
-=======
     df: pd.DataFrame, df_images: pd.DataFrame, df_sources: pd.DataFrame,
     min_sigma: float, edge_buffer: float, cluster_threshold: float,
     allow_nan: bool
@@ -262,7 +237,6 @@
         'component_id', 'name', 'flux_int', 'flux_int_err'
     """
     # explode the lists in 'img_diff' column (this will make a copy of the df)
->>>>>>> 00dfca06
     out = (
         df.explode('img_diff')
         .reset_index()
@@ -328,9 +302,6 @@
     ))
     del out, unique_images_to_extract, image_data_func
 
-<<<<<<< HEAD
-    out = out.drop(['max_snr', 'image_rms_min', 'detection', 'flux_peak'], axis=1)
-=======
     # get a map of the columns that have a fixed value
     mapping = (
         db.from_sequence(
@@ -356,7 +327,6 @@
         .set_index('name')
     )
     del col_to_drop
->>>>>>> 00dfca06
 
     n_cpu = cpu_count() - 1
     bags = db.from_sequence(list_to_map, npartitions=len(list_to_map))
@@ -365,16 +335,6 @@
             edge_buffer=edge_buffer,
             cluster_threshold=cluster_threshold,
             allow_nan=allow_nan,
-<<<<<<< HEAD
-            meta=col_dtype
-        )
-        .dropna(subset=['flux_int'])
-        .compute(num_workers=n_cpu, scheduler='processes')
-        .rename(columns={'wavg_ra':'ra', 'wavg_dec':'dec'})
-    )
-
-    return out
-=======
             **x
         ))
         .compute()
@@ -401,7 +361,6 @@
     )
 
     return df_out
->>>>>>> 00dfca06
 
 
 def write_group_to_parquet(df, fname):
