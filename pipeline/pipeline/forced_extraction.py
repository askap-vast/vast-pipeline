--- conflicted
+++ resolved
@@ -353,31 +353,7 @@
     for parquet in forced_parquets:
         os.remove(parquet)
 
-    batch_size = 10_000
-    for idx in range(0, extr_df['meas_dj'].size, batch_size):
-        out_bulk = Measurement.objects.bulk_create(
-            extr_df['meas_dj'].iloc[
-                idx : idx + batch_size
-            ].values.tolist(),
-            batch_size
-        )
-<<<<<<< HEAD
-        logger.info('Bulk uploaded #%i measurements', len(out_bulk))
-=======
-        obj_to_delete = Measurement.objects.filter(id__in=ids)
-        del ids
-        if obj_to_delete.exists():
-            with transaction.atomic():
-                n_del, detail_del = obj_to_delete.delete()
-                logger.info(
-                    ('Deleting all previous forced measurement and association'
-                     ' objects for this run. Total objects deleted: %i'),
-                    n_del,
-                )
-                logger.debug('(type, #deleted): %s', detail_del)
-
     bulk_upload_model(extr_df['meas_dj'], Measurement)
->>>>>>> 609795ae
 
     # make the measurement id column and rename to source
     extr_df['id'] = extr_df['meas_dj'].apply(lambda x: x.id)
