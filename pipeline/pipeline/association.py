--- conflicted
+++ resolved
@@ -388,35 +388,6 @@
             duplicated_skyc2['index_old_skyc2'] == msrc
         ].index
         # populate the 'related' field for skyc1
-<<<<<<< HEAD
-        # original source with duplicated
-        orig_src = duplicated_skyc2.at[min_dr_idx, 'related_skyc1']
-        if isinstance(orig_src, list):
-            temp_srcs.at[min_dr_idx, 'related_skyc1'] = (
-                orig_src + new_src_ids.tolist()
-            )
-        else:
-            temp_srcs.at[min_dr_idx, 'related_skyc1'] = new_src_ids.tolist()
-        # other sources with original
-        temp_srcs.loc[idx_to_change, 'related_skyc1'] = temp_srcs.loc[
-            idx_to_change,
-            'related_skyc1'
-        ].apply(get_or_append_list, elem=msrc)
-
-        # Check for generate copies of previous crossmatches and copy
-        # the past source rows ready to append
-        for new_id in new_src_ids:
-            sources_to_copy = sources_df[
-                sources_df['source'] == msrc
-            ].copy()
-            # change source id with new one
-            sources_to_copy['source'] = new_id
-            # append copies of skyc1 to source_df
-            sources_df = sources_df.append(
-                sources_to_copy,
-                ignore_index=True
-            )
-=======
         for idx in src_sel_idx:
             related = temp_srcs.loc[
                 src_sel_idx.drop(idx), 'source_skyc1'
@@ -428,7 +399,6 @@
                 )
             else:
                 temp_srcs.at[idx, 'related_skyc1'] = related
->>>>>>> 6268e22c
 
     return temp_srcs
 
@@ -754,44 +724,8 @@
         pipeline_run=p_run,
         axis=1
     )
-<<<<<<< HEAD
     # upload sources and related to DB
     upload_sources(p_run, srcs_df)
-=======
-    # create sources in DB
-    # TODO remove deleting existing sources
-    if Source.objects.filter(run=p_run).exists():
-        logger.info('removing objects from previous pipeline run')
-        n_del, detail_del = Source.objects.filter(run=p_run).delete()
-        logger.info(
-            ('deleting all sources and related objects for this run. '
-             'Total objects deleted: %i'),
-            n_del,
-        )
-        logger.debug('(type, #deleted): %s', detail_del)
-
-    logger.info('uploading associations to db...')
-    batch_size = 10_000
-    for idx in range(0, srcs_df.src_dj.size, batch_size):
-        out_bulk = Source.objects.bulk_create(
-            srcs_df.src_dj.iloc[idx : idx + batch_size].tolist(),
-            batch_size
-        )
-        logger.info('bulk created #%i sources', len(out_bulk))
-
-    # add source related object in DB
-    logger.info('populate "related" field of sources...')
-    related_df = srcs_df.loc[
-        srcs_df['related_list'] != -1, ['related_list', 'src_dj']
-    ]
-    for idx, row in related_df.iterrows():
-        for src_id in row['related_list']:
-            try:
-                row['src_dj'].related.add(srcs_df.at[src_id, 'src_dj'])
-            except Exception as e:
-                logger.debug('Error in related update:\n%s', e)
-                pass
->>>>>>> 6268e22c
 
     sources_df = (
         sources_df.drop('related', axis=1)
