import logging
import numpy as np
import pandas as pd

from astropy import units as u
from astropy.coordinates import SkyCoord
from astropy.coordinates import Angle

from .loading import upload_associations, upload_sources
from .utils import (
    get_or_append_list, get_source_models, parallel_groupby,
    prep_skysrc_df
)
from ..models import Association
from ..utils.utils import StopWatch


logger = logging.getLogger(__name__)


def calc_de_ruiter(df):
    '''
    Calculates the unitless 'de Ruiter' radius of the
    association. Works on the 'temp_df' dataframe of the
    advanced association, where the two sources associated
    with each other have been merged into one row.
    '''
    ra_1 = df['ra_skyc1'].values
    ra_2 = df['ra_skyc2'].values

    # avoid wrapping issues
    ra_1[ra_1 > 270.] -= 180.
    ra_2[ra_2 > 270.] -= 180.
    ra_1[ra_1 < 90.] += 180.
    ra_2[ra_2 < 90.] += 180.

    ra_1 = np.deg2rad(ra_1)
    ra_2 = np.deg2rad(ra_2)

    ra_1_err = np.deg2rad(df['uncertainty_ew_skyc1'].values)
    ra_2_err = np.deg2rad(df['uncertainty_ew_skyc2'].values)

    dec_1 = np.deg2rad(df['dec_skyc1'].values)
    dec_2 = np.deg2rad(df['dec_skyc2'].values)

    dec_1_err = np.deg2rad(df['uncertainty_ns_skyc1'].values)
    dec_2_err = np.deg2rad(df['uncertainty_ns_skyc2'].values)

    dr1 = (ra_1 - ra_2) * (ra_1 - ra_2)
    dr1_1 = np.cos((dec_1 + dec_2) / 2.)
    dr1 *= dr1_1 * dr1_1
    dr1 /= ra_1_err * ra_1_err + ra_2_err * ra_2_err

    dr2 = (dec_1 - dec_2) * (dec_1 - dec_2)
    dr2 /= dec_1_err * dec_1_err + dec_2_err * dec_2_err

    dr = np.sqrt(dr1 + dr2)

    return dr


def one_to_many_basic(sources_df, skyc2_srcs):
    '''
    Finds and processes the one-to-many associations in the basic
    association. For each one-to-many association, the nearest
    associated source is assigned the original source id, where as
    the others are given new ids. The original source in skyc1 then
    is copied to the sources_df to provide the extra association for
    that source, i.e. it is forked.

    This is needed to be separate from the advanced version
    as the data products between the two are different.
    '''
    # select duplicated in 'source' field in skyc2_srcs, excluding -1
    duplicated_skyc2 = skyc2_srcs.loc[
        (skyc2_srcs['source'] != -1) &
        skyc2_srcs['source'].duplicated(keep=False),
        ['source', 'd2d']
    ]
    if duplicated_skyc2.empty:
        logger.debug('No one-to-many associations.')
        return sources_df, skyc2_srcs

    logger.info(
        'Detected #%i double matches, cleaning...',
        duplicated_skyc2.shape[0]
    )
    multi_srcs = duplicated_skyc2['source'].unique()

    # now we have the src values which are doubled.
    # make the nearest match have the "original" src id
    # give the other matched source a new src id
    # and make sure to copy the other previously
    # matched sources.
    for i, msrc in enumerate(multi_srcs):
        # 1) assign new source id and
        # get the sky2_sources with this source id and
        # get the minimum d2d index
        src_selection = duplicated_skyc2['source'] == msrc
        min_d2d_idx = duplicated_skyc2.loc[
            src_selection,
            'd2d'
        ].idxmin()
        # Get the indexes of the other skyc2 sources
        # which need to be changed
        idx_to_change = duplicated_skyc2.index.values[
            (duplicated_skyc2.index.values != min_d2d_idx) &
            src_selection
        ]
        # how many new source ids we need to make?
        num_to_add = idx_to_change.shape[0]
        # obtain the current start src elem
        start_src_id = sources_df['source'].values.max() + 1
        # Set the new index range
        new_src_ids = np.arange(
            start_src_id,
            start_src_id + num_to_add,
            dtype=int
        )
        # Set the new index values in the skyc2
        skyc2_srcs.loc[idx_to_change, 'source'] = new_src_ids

        # populate the 'related' field in skyc2_srcs
        # original source with duplicated
        orig_src = skyc2_srcs.at[min_d2d_idx, 'related']
        if isinstance(orig_src, list):
            skyc2_srcs.at[min_d2d_idx, 'related'] = (
                orig_src + new_src_ids.tolist()
            )
        else:
            skyc2_srcs.at[min_d2d_idx, 'related'] = new_src_ids.tolist()
        # other sources with original
        skyc2_srcs.loc[idx_to_change, 'related'] = skyc2_srcs.loc[
            idx_to_change,
            'related'
        ].apply(get_or_append_list, elem=msrc)

        # 2) Check for generate copies of previous crossmatches in
        # 'sources_df' and match them with new source id
        # e.g. clone f1 and f2 in https://tkp.readthedocs.io/en/
        # latest/devref/database/assoc.html#one-to-many-association
        # and assign them to f3
        for new_id in new_src_ids:
            # Get all the previous crossmatches to be cloned
            sources_to_copy = sources_df.loc[
                sources_df['source'] == msrc
            ].copy()
            # change source id with new one
            sources_to_copy['source'] = new_id
            # append copies to "sources_df"
            sources_df = sources_df.append(
                sources_to_copy,
                ignore_index=True
            )
    logger.info('Cleaned %i double matches.', i + 1)

    return sources_df, skyc2_srcs


def one_to_many_advanced(temp_srcs, sources_df):
    '''
    Finds and processes the one-to-many associations in the basic
    association. The same logic is applied as in
    'one_to_many_basic.

    This is needed to be separate from the basic version
    as the data products between the two are different.
    '''
    # use only these columns for easy debugging of the dataframe
    cols = [
        'index_old_skyc1', 'id_skyc1', 'source_skyc1', 'd2d_skyc1',
        'related_skyc1', 'index_old_skyc2', 'id_skyc2', 'source_skyc2',
        'd2d_skyc2', 'related_skyc2', 'dr'
    ]
    duplicated_skyc1 = temp_srcs.loc[
        temp_srcs['source_skyc1'].duplicated(keep=False), cols
    ]
    if duplicated_skyc1.empty:
        logger.debug('No one-to-many associations.')
        return temp_srcs, sources_df

    logger.debug(
        'Detected #%i one-to-many assocations, cleaning...',
        duplicated_skyc1.shape[0]
    )
    # go through the doubles and
    # 1. Keep the closest de ruiter as the primary id
    # 2. Increment a new source id for others
    # 3. Add a copy of the previously matched
    # source into sources.
    multi_srcs = duplicated_skyc1['source_skyc1'].unique()
    for i, msrc in enumerate(multi_srcs):
        # Make the selection
        src_selection = duplicated_skyc1['source_skyc1'] == msrc
        # Get the min dr idx
        min_dr_idx = duplicated_skyc1.loc[src_selection, 'dr'].idxmin()
        # Select the others
        idx_to_change = duplicated_skyc1.index.values[
            (duplicated_skyc1.index.values != min_dr_idx) &
            src_selection
        ]
        # how many new source ids we need to make?
        num_to_add = idx_to_change.shape[0]
        # define a start src id for new forks
        start_src_id = sources_df['source'].values.max() + 1
        # Define new source ids
        new_src_ids = np.arange(
            start_src_id,
            start_src_id + num_to_add,
            dtype=int
        )
        # Apply the change to the temp sources
        temp_srcs.loc[idx_to_change, 'source_skyc1'] = new_src_ids
        # populate the 'related' field for skyc1
        # original source with duplicated
        orig_src = temp_srcs.at[min_dr_idx, 'related_skyc1']
        if isinstance(orig_src, list):
            temp_srcs.at[min_dr_idx, 'related_skyc1'] = (
                orig_src + new_src_ids.tolist()
            )
        else:
            temp_srcs.at[min_dr_idx, 'related_skyc1'] = new_src_ids.tolist()
        # other sources with original
        temp_srcs.loc[idx_to_change, 'related_skyc1'] = temp_srcs.loc[
            idx_to_change,
            'related_skyc1'
        ].apply(get_or_append_list, elem=msrc)

        # Check for generate copies of previous crossmatches and copy
        # the past source rows ready to append
        for new_id in new_src_ids:
            sources_to_copy = sources_df[
                sources_df['source'] == msrc
            ].copy()
            # change source id with new one
            sources_to_copy['source'] = new_id
            # append copies of skyc1 to source_df
            sources_df = sources_df.append(
                sources_to_copy,
                ignore_index=True
            )

    return temp_srcs, sources_df


def many_to_many_advanced(temp_srcs):
    '''
    Finds and processes the many-to-many associations in the advanced
    association. We do not want to build many-to-many associations as
    this will make the database get very large (see TraP documentation).
    The skyc2 sources which are listed more than once are found, and of
    these, those which have a skyc1 source association which is also
    listed twice in the associations are selected. The closest (by
    de Ruiter radius) is kept where as the other associations are dropped.

    This follows the same logic used by the TraP (see TraP documentation).
    '''
    # Select those where the extracted source is listed more than once
    # (e.g. index_old_skyc2 duplicated values) and of these get those that
    # have a source id that is listed more than once (e.g. source_skyc1
    # duplicated values) in the temps_srcs df
    m_to_m = temp_srcs[(
        temp_srcs['index_old_skyc2'].duplicated(keep=False) &
        temp_srcs['source_skyc1'].duplicated(keep=False)
    )].copy()
    if m_to_m.empty:
        logger.debug('No many-to-many assocations.')
        return temp_srcs

    logger.debug(
        'Detected #%i many-to-many assocations, cleaning...',
        m_to_m.shape[0]
    )
    # get the minimum de ruiter value for each extracted source
    m_to_m['min_dr'] = (
        m_to_m.groupby('index_old_skyc2')['dr']
        .transform('min')
    )
    # get the ids of those crossmatches that are larger than the minimum
    m_to_m_to_drop = m_to_m[m_to_m.dr != m_to_m.min_dr].index.values
    # and drop these from the temp_srcs
    temp_srcs = temp_srcs.drop(m_to_m_to_drop)

    return temp_srcs


def many_to_one_advanced(temp_srcs):
    '''
    Finds and processes the many-to-one associations in the advanced
    association.
    '''
    # use only these columns for easy debugging of the dataframe
    cols = [
        'index_old_skyc1', 'id_skyc1', 'source_skyc1', 'd2d_skyc1',
        'related_skyc1', 'index_old_skyc2', 'id_skyc2', 'source_skyc2',
        'd2d_skyc2', 'related_skyc2', 'dr'
    ]

    duplicated_skyc2 = temp_srcs.loc[
            temp_srcs['index_old_skyc2'].duplicated(keep=False),
            cols
    ]
    if duplicated_skyc2.empty:
        logger.debug('No many-to-one associations.')
        return temp_srcs

    logger.debug(
        'Detected #%i many-to-one associations',
        duplicated_skyc2.shape[0]
    )
    multi_srcs = duplicated_skyc2['index_old_skyc2'].unique()
    for i, msrc in enumerate(multi_srcs):
        # Make the selection
        src_sel_idx = duplicated_skyc2.loc[
            duplicated_skyc2['index_old_skyc2'] == msrc
        ].index
        # populate the 'related' field for skyc1
        for idx in src_sel_idx:
            related = temp_srcs.loc[
                src_sel_idx.drop(idx), 'source_skyc1'
            ].tolist()
            elem = temp_srcs.at[idx, 'related_skyc1']
            if isinstance(elem, list):
                temp_srcs.at[idx, 'related_skyc1'] = (
                    elem + related
                )
            else:
                temp_srcs.at[idx, 'related_skyc1'] = related

    return temp_srcs


def basic_association(
        sources_df, skyc1_srcs, skyc1, skyc2_srcs, skyc2, limit
    ):
    '''
    The loop for basic source association that uses the astropy
    'match_to_catalog_sky' function (i.e. only the nearest match between
    the catalogs). A direct on sky separation is used to define the association.
    '''
    # match the new sources to the base
    # idx gives the index of the closest match in the base for skyc2
    idx, d2d, d3d = skyc2.match_to_catalog_sky(skyc1)
    # acceptable selection
    sel = d2d <= limit

    # The good matches can be assinged the src id from base
    skyc2_srcs.loc[sel, 'source'] = skyc1_srcs.loc[idx[sel], 'source'].values
    # Need the d2d to make analysing doubles easier.
    skyc2_srcs.loc[sel, 'd2d'] = d2d[sel].arcsec

    # must check for double matches in the acceptable matches just made
    # this would mean that multiple sources in skyc2 have been matched
    #  to the same base source we want to keep closest match and move
    # the other match(es) back to having a -1 src id
    sources_df, skyc2_srcs = one_to_many_basic(sources_df, skyc2_srcs)

    logger.info('Updating sources catalogue with new sources...')
    # update the src numbers for those sources in skyc2 with no match
    # using the max current src as the start and incrementing by one
    start_elem = sources_df['source'].values.max() + 1
    nan_sel = (skyc2_srcs['source'] == -1).values
    skyc2_srcs.loc[nan_sel, 'source'] = (
        np.arange(
            start_elem,
            start_elem + skyc2_srcs.loc[nan_sel].shape[0],
            dtype=int
        )
    )

    # and skyc2 is now ready to be appended to new sources
    sources_df = sources_df.append(
        skyc2_srcs, ignore_index=True
    ).reset_index(drop=True)

    # update skyc1 and df for next association iteration
    # calculate average angles for skyc1
    skyc1_srcs = (
        skyc1_srcs.append(skyc2_srcs[nan_sel], ignore_index=True)
        .reset_index(drop=True)
    )

    return sources_df, skyc1_srcs


def advanced_association(
        sources_df, skyc1_srcs, skyc1,
        skyc2_srcs, skyc2, dr_limit, bw_max
    ):
    '''
    The loop for advanced source association that uses the astropy
    'search_around_sky' function (i.e. all matching sources are
    found). The BMAJ of the image * the user supplied beamwidth
    limit is the base distance for association. This is followed
    by calculating the 'de Ruiter' radius.
    '''
    # read the needed sources fields
    # Step 1: get matches within semimajor axis of image.
    idx_skyc1, idx_skyc2, d2d, d3d = skyc2.search_around_sky(
        skyc1, bw_max
    )
    # Step 2: Apply the beamwidth limit
    sel = d2d <= bw_max

    skyc2_srcs.loc[idx_skyc2[sel], 'd2d'] = d2d[sel].arcsec

    # Step 3: merge the candidates so the de ruiter can be calculated
    temp_skyc1_srcs = (
        skyc1_srcs.loc[idx_skyc1[sel]]
        .reset_index()
        .rename(columns={'index': 'index_old'})
    )
    temp_skyc2_srcs = (
        skyc2_srcs.loc[idx_skyc2[sel]]
        .reset_index()
        .rename(columns={'index': 'index_old'})
    )
    temp_srcs = temp_skyc1_srcs.merge(
        temp_skyc2_srcs,
        left_index=True,
        right_index=True,
        suffixes=('_skyc1', '_skyc2')
    )
    del temp_skyc1_srcs, temp_skyc2_srcs

    # Step 4: Calculate and perform De Ruiter radius cut
    temp_srcs['dr'] = calc_de_ruiter(temp_srcs)
    temp_srcs = temp_srcs[temp_srcs['dr'] <= dr_limit]

    # Now have the 'good' matches
    # Step 5: Check for one-to-many, many-to-one and many-to-many
    # associations. First the many-to-many
    temp_srcs = many_to_many_advanced(temp_srcs)

    # Next one-to-many
    # Get the sources which are doubled
    temp_srcs, sources_df = one_to_many_advanced(temp_srcs, sources_df)

    # Finally many-to-one associations, the opposite of above but we
    # don't have to create new ids for these so it's much simpler in fact
    # we don't need to do anything but lets get the number for debugging.
    temp_srcs = many_to_one_advanced(temp_srcs)

    # Now everything in place to append
    # First the skyc2 sources with a match.
    # This is created from the temp_srcs df.
    # This will take care of the extra skyc2 sources needed.
    skyc2_srcs_toappend = skyc2_srcs.loc[
        temp_srcs['index_old_skyc2'].values
    ].reset_index(drop=True)
    skyc2_srcs_toappend['source'] = temp_srcs['source_skyc1'].values
    skyc2_srcs_toappend['related'] = temp_srcs['related_skyc1'].values
    skyc2_srcs_toappend['dr'] = temp_srcs['dr'].values

    # and get the skyc2 sources with no match
    logger.info(
        'Updating sources catalogue with new sources...'
    )
    new_sources = skyc2_srcs.loc[
        skyc2_srcs.index.difference(
            temp_srcs['index_old_skyc2'].values
        )
    ].reset_index(drop=True)
    # update the src numbers for those sources in skyc2 with no match
    # using the max current src as the start and incrementing by one
    start_elem = sources_df['source'].values.max() + 1
    new_sources['source'] = np.arange(
        start_elem,
        start_elem + new_sources.shape[0],
        dtype=int
    )
    skyc2_srcs_toappend = skyc2_srcs_toappend.append(
        new_sources, ignore_index=True
    )

    # and skyc2 is now ready to be appended to source_df
    sources_df = sources_df.append(
        skyc2_srcs_toappend, ignore_index=True
    ).reset_index(drop=True)

    # update skyc1 and df for next association iteration
    # calculate average angles for skyc1
    skyc1_srcs = (
        skyc1_srcs.append(new_sources, ignore_index=True)
        .reset_index(drop=True)
    )

    return sources_df, skyc1_srcs


def association(p_run, images, meas_dj_obj, limit, dr_limit, bw_limit,
    config):
    '''
    The main association function that does the common tasks between basic
    and advanced modes.
    '''
    timer = StopWatch()
    method = config.ASSOCIATION_METHOD
    logger.info('Association mode selected: %s.', method)

    # initialise sky source dataframe
    skyc1_srcs = prep_skysrc_df(
        images[0],
        config.FLUX_PERC_ERROR,
        ini_df=True
    )
    # create base catalogue
    skyc1 = SkyCoord(
        ra=skyc1_srcs['ra'].values * u.degree,
        dec=skyc1_srcs['dec'].values * u.degree
    )
    # initialise the sources dataframe using first image as base
    sources_df = skyc1_srcs.copy()

    for it, image in enumerate(images[1:]):
        logger.info('Association iteration: #%i', it + 1)
        # load skyc2 source measurements and create SkyCoord
        skyc2_srcs = prep_skysrc_df(image, config.FLUX_PERC_ERROR)
        skyc2 = SkyCoord(
            ra=skyc2_srcs['ra'].values * u.degree,
            dec=skyc2_srcs['dec'].values * u.degree
        )

        if method == 'basic':
            sources_df, skyc1_srcs = basic_association(
                sources_df,
                skyc1_srcs,
                skyc1,
                skyc2_srcs,
                skyc2,
                limit,
            )

        elif method == 'advanced':
            bw_max = Angle(
                bw_limit * (image.beam_bmaj * 3600. / 2.) * u.arcsec
            )
            sources_df, skyc1_srcs = advanced_association(
                sources_df,
                skyc1_srcs,
                skyc1,
                skyc2_srcs,
                skyc2,
                dr_limit,
                bw_max
            )
        else:
            raise Exception('association method not implemented!')

        logger.info(
            'Calculating weighted average RA and Dec for sources...'
        )

        # account for RA wrapping
        ra_wrap_mask = sources_df.ra <= 0.1
        sources_df['ra_wrap'] = sources_df.ra.values
        sources_df.at[
            ra_wrap_mask, 'ra_wrap'
        ] = sources_df[ra_wrap_mask].ra.values + 360.

        sources_df['interim_ew'] = (
            sources_df['ra_wrap'].values * sources_df['weight_ew'].values
        )
        sources_df['interim_ns'] = (
            sources_df['dec'].values * sources_df['weight_ns'].values
        )

        sources_df = sources_df.drop(['ra_wrap'], axis=1)

        tmp_srcs_df = (
            sources_df.loc[sources_df['source'] != -1, [
                'ra', 'dec', 'uncertainty_ew', 'uncertainty_ns',
                'source', 'interim_ew', 'interim_ns', 'weight_ew',
                'weight_ns'
            ]]
            .groupby('source')
        )

        stats = StopWatch()

        wm_ra = tmp_srcs_df['interim_ew'].sum() / tmp_srcs_df['weight_ew'].sum()
        wm_uncertainty_ew = 1. / np.sqrt(tmp_srcs_df['weight_ew'].sum())

        wm_dec = tmp_srcs_df['interim_ns'].sum() / tmp_srcs_df['weight_ns'].sum()
        wm_uncertainty_ns = 1. / np.sqrt(tmp_srcs_df['weight_ns'].sum())

        weighted_df = (
            pd.concat(
                [wm_ra, wm_uncertainty_ew, wm_dec, wm_uncertainty_ns],
                axis=1,
                sort=False
            )
            .reset_index()
            .rename(
                columns={
                    0: 'ra',
                    'weight_ew': 'uncertainty_ew',
                    1: 'dec',
                    'weight_ns': 'uncertainty_ns'
            })
        )

        # correct the RA wrapping
        ra_wrap_mask = weighted_df.ra >= 360.
        weighted_df.at[
            ra_wrap_mask, 'ra'
        ] = weighted_df[ra_wrap_mask].ra.values - 360.

        logger.debug('Groupby concat time %f', stats.reset())

        logger.info(
            'Finalising base sources catalogue ready for next iteration...'
        )
        # merge the weighted ra and dec and replace the values
        skyc1_srcs = skyc1_srcs.merge(
            weighted_df,
            on='source',
            how='left',
            suffixes=('', '_skyc2')
        )
        del tmp_srcs_df
        del weighted_df
        skyc1_srcs['ra'] = skyc1_srcs['ra_skyc2']
        skyc1_srcs['dec'] = skyc1_srcs['dec_skyc2']
        skyc1_srcs['uncertainty_ew'] = skyc1_srcs['uncertainty_ew_skyc2']
        skyc1_srcs['uncertainty_ns'] = skyc1_srcs['uncertainty_ns_skyc2']
        skyc1_srcs = skyc1_srcs.drop(
            [
                'ra_skyc2',
                'dec_skyc2',
                'uncertainty_ew_skyc2',
                'uncertainty_ns_skyc2'
            ], axis=1
        )

        #generate new sky coord ready for next iteration
        skyc1 = SkyCoord(
            ra=skyc1_srcs['ra'] * u.degree,
            dec=skyc1_srcs['dec'] * u.degree
        )
        logger.info('Association iteration #%i complete.', it + 1)

    # End of iteration over images, ra and dec columns are actually the
    # average over each iteration so remove ave ra and ave dec used for
    # calculation and use ra_source and dec_source columns
    sources_df = (
        sources_df.drop(['ra', 'dec'], axis=1)
        .rename(columns={'ra_source':'ra', 'dec_source':'dec'})
    )

    logger.info(
<<<<<<< HEAD
        'Total association time: %.2f seconds', timer.reset_init()
=======
        'Calculating statistics for %i sources...',
        sources_df.source.unique().shape[0]
    )
    stats = StopWatch()
    n_cpu = multiprocessing.cpu_count() - 1
    srcs_df_dask = dd.from_pandas(sources_df, n_cpu)
    srcs_df = srcs_df_dask.groupby('source').apply(
        groupby_funcs, first_img=images[0].name
    ).compute(num_workers=n_cpu, scheduler='processes')
    logger.info('Groupby-apply time: %.2f', stats.reset())
    # fill NaNs as resulted from calculated metrics with 0
    srcs_df = srcs_df.fillna(0.)

    # correct the RA wrapping
    ra_wrap_mask = srcs_df.wavg_ra >= 360.
    srcs_df.at[
        ra_wrap_mask, 'wavg_ra'
    ] = srcs_df[ra_wrap_mask].wavg_ra.values - 360.

    # generate the source models
    srcs_df['src_dj'] = srcs_df.apply(
        get_source_models,
        pipeline_run=p_run,
        axis=1
    )
    # upload sources and related to DB
    upload_sources(p_run, srcs_df)

    sources_df = (
        sources_df.drop('related', axis=1)
        .merge(srcs_df.drop('related_list', axis=1), on='source')
        .merge(meas_dj_obj, on='id')
    )
    del srcs_df

    # Create Associan objects (linking measurements into single sources)
    # and insert in DB
    sources_df['assoc_dj'] = sources_df.apply(
        lambda row: Association(
            meas=row['meas_dj'],
            source=row['src_dj'],
            d2d=row['d2d'],
            dr=row['dr'],
        ), axis=1
>>>>>>> c9fe25ec
    )
    return sources_df<|MERGE_RESOLUTION|>--- conflicted
+++ resolved
@@ -649,53 +649,6 @@
     )
 
     logger.info(
-<<<<<<< HEAD
         'Total association time: %.2f seconds', timer.reset_init()
-=======
-        'Calculating statistics for %i sources...',
-        sources_df.source.unique().shape[0]
-    )
-    stats = StopWatch()
-    n_cpu = multiprocessing.cpu_count() - 1
-    srcs_df_dask = dd.from_pandas(sources_df, n_cpu)
-    srcs_df = srcs_df_dask.groupby('source').apply(
-        groupby_funcs, first_img=images[0].name
-    ).compute(num_workers=n_cpu, scheduler='processes')
-    logger.info('Groupby-apply time: %.2f', stats.reset())
-    # fill NaNs as resulted from calculated metrics with 0
-    srcs_df = srcs_df.fillna(0.)
-
-    # correct the RA wrapping
-    ra_wrap_mask = srcs_df.wavg_ra >= 360.
-    srcs_df.at[
-        ra_wrap_mask, 'wavg_ra'
-    ] = srcs_df[ra_wrap_mask].wavg_ra.values - 360.
-
-    # generate the source models
-    srcs_df['src_dj'] = srcs_df.apply(
-        get_source_models,
-        pipeline_run=p_run,
-        axis=1
-    )
-    # upload sources and related to DB
-    upload_sources(p_run, srcs_df)
-
-    sources_df = (
-        sources_df.drop('related', axis=1)
-        .merge(srcs_df.drop('related_list', axis=1), on='source')
-        .merge(meas_dj_obj, on='id')
-    )
-    del srcs_df
-
-    # Create Associan objects (linking measurements into single sources)
-    # and insert in DB
-    sources_df['assoc_dj'] = sources_df.apply(
-        lambda row: Association(
-            meas=row['meas_dj'],
-            source=row['src_dj'],
-            d2d=row['d2d'],
-            dr=row['dr'],
-        ), axis=1
->>>>>>> c9fe25ec
     )
     return sources_df