import logging
import numpy as np
import pandas as pd

from astropy import units as u
from astropy.coordinates import SkyCoord
from astropy.coordinates import Angle
from itertools import chain

from .loading import upload_associations, upload_sources
from .utils import get_or_append_list, prep_skysrc_df
from ..models import Association, Source
from ..utils.utils import deg2hms, deg2dms, StopWatch


logger = logging.getLogger(__name__)


def get_eta_metric(row, df, peak=False):
    '''
    Calculates the eta variability metric of a source.
    Works on the grouped by dataframe using the fluxes
    of the assoicated measurements.
    '''
    if row['Nsrc'] == 1:
        return 0.

    suffix = 'peak' if peak else 'int'
    weights = 1. / df[f'flux_{suffix}_err'].values**2
    fluxes = df[f'flux_{suffix}'].values
    eta = (row['Nsrc'] / (row['Nsrc']-1)) * (
        (weights * fluxes**2).mean() - (
            (weights * fluxes).mean()**2 / weights.mean()
        )
    )
    return eta


def calc_de_ruiter(df):
    '''
    Calculates the unitless 'de Ruiter' radius of the
    association. Works on the 'temp_df' dataframe of the
    advanced association, where the two sources associated
    with each other have been merged into one row.
    '''
    ra_1 = df['ra_skyc1'].values
    ra_2 = df['ra_skyc2'].values

    # avoid wrapping issues
    ra_1[ra_1 > 270.] -= 180.
    ra_2[ra_2 > 270.] -= 180.
    ra_1[ra_1 < 90.] += 180.
    ra_2[ra_2 < 90.] += 180.

    ra_1 = np.deg2rad(ra_1)
    ra_2 = np.deg2rad(ra_2)

    ra_1_err = np.deg2rad(df['uncertainty_ew_skyc1'].values)
    ra_2_err = np.deg2rad(df['uncertainty_ew_skyc2'].values)

    dec_1 = np.deg2rad(df['dec_skyc1'].values)
    dec_2 = np.deg2rad(df['dec_skyc2'].values)

    dec_1_err = np.deg2rad(df['uncertainty_ns_skyc1'].values)
    dec_2_err = np.deg2rad(df['uncertainty_ns_skyc2'].values)

    dr1 = (ra_1 - ra_2) * (ra_1 - ra_2)
    dr1_1 = np.cos((dec_1 + dec_2) / 2.)
    dr1 *= dr1_1 * dr1_1
    dr1 /= ra_1_err * ra_1_err + ra_2_err * ra_2_err

    dr2 = (dec_1 - dec_2) * (dec_1 - dec_2)
    dr2 /= dec_1_err * dec_1_err + dec_2_err * dec_2_err

    dr = np.sqrt(dr1 + dr2)

    return dr


def groupby_funcs(row, first_img):
    '''
    Performs calculations on the unique sources to get the
    lightcurve properties. Works on the grouped by source
    dataframe.
    '''
    # calculated average ra, dec, fluxes and metrics
    d = {}
    d['wavg_ra'] = row['interim_ew'].sum() / row['weight_ew'].sum()
    d['wavg_dec'] = row['interim_ns'].sum() / row['weight_ns'].sum()
    d['wavg_uncertainty_ew'] = 1. / np.sqrt(row['weight_ew'].sum())
    d['wavg_uncertainty_ns'] = 1. / np.sqrt(row['weight_ns'].sum())
    for col in ['avg_flux_int', 'avg_flux_peak']:
        d[col] = row[col.split('_', 1)[1]].mean()
    d['max_flux_peak'] = row['flux_peak'].values.max()

    for col in ['flux_int', 'flux_peak']:
        d[f'{col}_sq'] = (row[col]**2).mean()
    d['Nsrc'] = row['id'].count()
    d['v_int'] = row['flux_int'].std() / row['flux_int'].mean()
    d['v_peak'] = row['flux_peak'].std() / row['flux_peak'].mean()
    d['eta_int'] = get_eta_metric(d, row)
    d['eta_peak'] = get_eta_metric(d, row, peak=True)
    # remove not used cols
    for col in ['flux_int_sq', 'flux_peak_sq']:
        d.pop(col)
    d.pop('Nsrc')
    # set new source
    d['new'] = False if first_img in row['img'].values else True

    # get unique related sources
    list_uniq_related = list(set(
        chain.from_iterable(
            lst for lst in row['related'] if isinstance(lst, list)
        )
    ))
    d['related_list'] = list_uniq_related if list_uniq_related else -1

    return pd.Series(d)


def get_source_models(row, pipeline_run=None):
    '''
    Fetches the source model (for DB injecting).
    '''
    name = f"src_{deg2hms(row['wavg_ra'])}{deg2dms(row['wavg_dec'])}"
    src = Source()
    src.run = pipeline_run
    src.name = name
    for fld in src._meta.get_fields():
        if getattr(fld, 'attname', None) and fld.attname in row.index:
            setattr(src, fld.attname, row[fld.attname])
    return src


def one_to_many_basic(sources_df, skyc2_srcs):
    '''
    Finds and processes the one-to-many associations in the basic
    association. For each one-to-many association, the nearest
    associated source is assigned the original source id, where as
    the others are given new ids. The original source in skyc1 then
    is copied to the sources_df to provide the extra association for
    that source, i.e. it is forked.

    This is needed to be separate from the advanced version
    as the data products between the two are different.
    '''
    # select duplicated in 'source' field in skyc2_srcs, excluding -1
    duplicated_skyc2 = skyc2_srcs.loc[
        (skyc2_srcs['source'] != -1) &
        skyc2_srcs['source'].duplicated(keep=False),
        ['source', 'd2d']
    ]
    if duplicated_skyc2.empty:
        logger.debug('No one-to-many associations.')
        return sources_df, skyc2_srcs

    logger.info(
        'Detected #%i double matches, cleaning...',
        duplicated_skyc2.shape[0]
    )
    multi_srcs = duplicated_skyc2['source'].unique()

    # now we have the src values which are doubled.
    # make the nearest match have the "original" src id
    # give the other matched source a new src id
    # and make sure to copy the other previously
    # matched sources.
    for i, msrc in enumerate(multi_srcs):
        # 1) assign new source id and
        # get the sky2_sources with this source id and
        # get the minimum d2d index
        src_selection = duplicated_skyc2['source'] == msrc
        min_d2d_idx = duplicated_skyc2.loc[
            src_selection,
            'd2d'
        ].idxmin()
        # Get the indexes of the other skyc2 sources
        # which need to be changed
        idx_to_change = duplicated_skyc2.index.values[
            (duplicated_skyc2.index.values != min_d2d_idx) &
            src_selection
        ]
        # how many new source ids we need to make?
        num_to_add = idx_to_change.shape[0]
        # obtain the current start src elem
        start_src_id = sources_df['source'].values.max() + 1
        # Set the new index range
        new_src_ids = np.arange(
            start_src_id,
            start_src_id + num_to_add,
            dtype=int
        )
        # Set the new index values in the skyc2
        skyc2_srcs.loc[idx_to_change, 'source'] = new_src_ids

        # populate the 'related' field in skyc2_srcs
        # original source with duplicated
        orig_src = skyc2_srcs.at[min_d2d_idx, 'related']
        if isinstance(orig_src, list):
            skyc2_srcs.at[min_d2d_idx, 'related'] = (
                orig_src + new_src_ids.tolist()
            )
        else:
            skyc2_srcs.at[min_d2d_idx, 'related'] = new_src_ids.tolist()
        # other sources with original
        skyc2_srcs.loc[idx_to_change, 'related'] = skyc2_srcs.loc[
            idx_to_change,
            'related'
        ].apply(get_or_append_list, elem=msrc)

        # 2) Check for generate copies of previous crossmatches in
        # 'sources_df' and match them with new source id
        # e.g. clone f1 and f2 in https://tkp.readthedocs.io/en/
        # latest/devref/database/assoc.html#one-to-many-association
        # and assign them to f3
        for new_id in new_src_ids:
            # Get all the previous crossmatches to be cloned
            sources_to_copy = sources_df.loc[
                sources_df['source'] == msrc
            ].copy()
            # change source id with new one
            sources_to_copy['source'] = new_id
            # append copies to "sources_df"
            sources_df = sources_df.append(
                sources_to_copy,
                ignore_index=True
            )
    logger.info('Cleaned %i double matches.', i + 1)

    return sources_df, skyc2_srcs


def one_to_many_advanced(temp_srcs, sources_df):
    '''
    Finds and processes the one-to-many associations in the basic
    association. The same logic is applied as in
    'one_to_many_basic.

    This is needed to be separate from the basic version
    as the data products between the two are different.
    '''
    # use only these columns for easy debugging of the dataframe
    cols = [
        'index_old_skyc1', 'id_skyc1', 'source_skyc1', 'd2d_skyc1',
        'related_skyc1', 'index_old_skyc2', 'id_skyc2', 'source_skyc2',
        'd2d_skyc2', 'related_skyc2', 'dr'
    ]
    duplicated_skyc1 = temp_srcs.loc[
        temp_srcs['source_skyc1'].duplicated(keep=False), cols
    ]
    if duplicated_skyc1.empty:
        logger.debug('No one-to-many associations.')
        return temp_srcs, sources_df

    logger.debug(
        'Detected #%i one-to-many assocations, cleaning...',
        duplicated_skyc1.shape[0]
    )
    # go through the doubles and
    # 1. Keep the closest de ruiter as the primary id
    # 2. Increment a new source id for others
    # 3. Add a copy of the previously matched
    # source into sources.
    multi_srcs = duplicated_skyc1['source_skyc1'].unique()
    for i, msrc in enumerate(multi_srcs):
        # Make the selection
        src_selection = duplicated_skyc1['source_skyc1'] == msrc
        # Get the min dr idx
        min_dr_idx = duplicated_skyc1.loc[src_selection, 'dr'].idxmin()
        # Select the others
        idx_to_change = duplicated_skyc1.index.values[
            (duplicated_skyc1.index.values != min_dr_idx) &
            src_selection
        ]
        # how many new source ids we need to make?
        num_to_add = idx_to_change.shape[0]
        # define a start src id for new forks
        start_src_id = sources_df['source'].values.max() + 1
        # Define new source ids
        new_src_ids = np.arange(
            start_src_id,
            start_src_id + num_to_add,
            dtype=int
        )
        # Apply the change to the temp sources
        temp_srcs.loc[idx_to_change, 'source_skyc1'] = new_src_ids
        # populate the 'related' field for skyc1
        # original source with duplicated
        orig_src = temp_srcs.at[min_dr_idx, 'related_skyc1']
        if isinstance(orig_src, list):
            temp_srcs.at[min_dr_idx, 'related_skyc1'] = (
                orig_src + new_src_ids.tolist()
            )
        else:
            temp_srcs.at[min_dr_idx, 'related_skyc1'] = new_src_ids.tolist()
        # other sources with original
        temp_srcs.loc[idx_to_change, 'related_skyc1'] = temp_srcs.loc[
            idx_to_change,
            'related_skyc1'
        ].apply(get_or_append_list, elem=msrc)

        # Check for generate copies of previous crossmatches and copy
        # the past source rows ready to append
        for new_id in new_src_ids:
            sources_to_copy = sources_df[
                sources_df['source'] == msrc
            ].copy()
            # change source id with new one
            sources_to_copy['source'] = new_id
            # append copies of skyc1 to source_df
            sources_df = sources_df.append(
                sources_to_copy,
                ignore_index=True
            )

    return temp_srcs, sources_df


def many_to_many_advanced(temp_srcs):
    '''
    Finds and processes the many-to-many associations in the advanced
    association. We do not want to build many-to-many associations as
    this will make the database get very large (see TraP documentation).
    The skyc2 sources which are listed more than once are found, and of
    these, those which have a skyc1 source association which is also
    listed twice in the associations are selected. The closest (by
    de Ruiter radius) is kept where as the other associations are dropped.

    This follows the same logic used by the TraP (see TraP documentation).
    '''
    # Select those where the extracted source is listed more than once
    # (e.g. index_old_skyc2 duplicated values) and of these get those that
    # have a source id that is listed more than once (e.g. source_skyc1
    # duplicated values) in the temps_srcs df
    m_to_m = temp_srcs[(
        temp_srcs['index_old_skyc2'].duplicated(keep=False) &
        temp_srcs['source_skyc1'].duplicated(keep=False)
    )].copy()
    if m_to_m.empty:
        logger.debug('No many-to-many assocations.')
        return temp_srcs

    logger.debug(
        'Detected #%i many-to-many assocations, cleaning...',
        m_to_m.shape[0]
    )
    # get the minimum de ruiter value for each extracted source
    m_to_m['min_dr'] = (
        m_to_m.groupby('index_old_skyc2')['dr']
        .transform('min')
    )
    # get the ids of those crossmatches that are larger than the minimum
    m_to_m_to_drop = m_to_m[m_to_m.dr != m_to_m.min_dr].index.values
    # and drop these from the temp_srcs
    temp_srcs = temp_srcs.drop(m_to_m_to_drop)

    return temp_srcs


def many_to_one_advanced(temp_srcs):
    '''
    Finds and processes the many-to-one associations in the advanced
    association.
    '''
    # use only these columns for easy debugging of the dataframe
    cols = [
        'index_old_skyc1', 'id_skyc1', 'source_skyc1', 'd2d_skyc1',
        'related_skyc1', 'index_old_skyc2', 'id_skyc2', 'source_skyc2',
        'd2d_skyc2', 'related_skyc2', 'dr'
    ]

    duplicated_skyc2 = temp_srcs.loc[
            temp_srcs['index_old_skyc2'].duplicated(keep=False),
            cols
    ]
    if duplicated_skyc2.empty:
        logger.debug('No many-to-one associations.')
        return temp_srcs

    logger.debug(
        'Detected #%i many-to-one associations',
        duplicated_skyc2.shape[0]
    )
    multi_srcs = duplicated_skyc2['index_old_skyc2'].unique()
    for i, msrc in enumerate(multi_srcs):
        # Make the selection
        src_sel_idx = duplicated_skyc2.loc[
            duplicated_skyc2['index_old_skyc2'] == msrc
        ].index
        # populate the 'related' field for skyc1
        for idx in src_sel_idx:
            related = temp_srcs.loc[
                src_sel_idx.drop(idx), 'source_skyc1'
            ].tolist()
            elem = temp_srcs.at[idx, 'related_skyc1']
            if isinstance(elem, list):
                temp_srcs.at[idx, 'related_skyc1'] = (
                    elem + related
                )
            else:
                temp_srcs.at[idx, 'related_skyc1'] = related

    return temp_srcs


def basic_association(
        sources_df, skyc1_srcs, skyc1, skyc2_srcs, skyc2, limit
    ):
    '''
    The loop for basic source association that uses the astropy
    'match_to_catalog_sky' function (i.e. only the nearest match between
    the catalogs). A direct on sky separation is used to define the association.
    '''
    # match the new sources to the base
    # idx gives the index of the closest match in the base for skyc2
    idx, d2d, d3d = skyc2.match_to_catalog_sky(skyc1)
    # acceptable selection
    sel = d2d <= limit

    # The good matches can be assinged the src id from base
    skyc2_srcs.loc[sel, 'source'] = skyc1_srcs.loc[idx[sel], 'source'].values
    # Need the d2d to make analysing doubles easier.
    skyc2_srcs.loc[sel, 'd2d'] = d2d[sel].arcsec

    # must check for double matches in the acceptable matches just made
    # this would mean that multiple sources in skyc2 have been matched
    #  to the same base source we want to keep closest match and move
    # the other match(es) back to having a -1 src id
    sources_df, skyc2_srcs = one_to_many_basic(sources_df, skyc2_srcs)

    logger.info('Updating sources catalogue with new sources...')
    # update the src numbers for those sources in skyc2 with no match
    # using the max current src as the start and incrementing by one
    start_elem = sources_df['source'].values.max() + 1
    nan_sel = (skyc2_srcs['source'] == -1).values
    skyc2_srcs.loc[nan_sel, 'source'] = (
        np.arange(
            start_elem,
            start_elem + skyc2_srcs.loc[nan_sel].shape[0],
            dtype=int
        )
    )

    # and skyc2 is now ready to be appended to new sources
    sources_df = sources_df.append(
        skyc2_srcs, ignore_index=True
    ).reset_index(drop=True)

    # update skyc1 and df for next association iteration
    # calculate average angles for skyc1
    skyc1_srcs = (
        skyc1_srcs.append(skyc2_srcs[nan_sel], ignore_index=True)
        .reset_index(drop=True)
    )

    return sources_df, skyc1_srcs


def advanced_association(
        sources_df, skyc1_srcs, skyc1,
        skyc2_srcs, skyc2, dr_limit, bw_max
    ):
    '''
    The loop for advanced source association that uses the astropy
    'search_around_sky' function (i.e. all matching sources are
    found). The BMAJ of the image * the user supplied beamwidth
    limit is the base distance for association. This is followed
    by calculating the 'de Ruiter' radius.
    '''
    # read the needed sources fields
    # Step 1: get matches within semimajor axis of image.
    idx_skyc1, idx_skyc2, d2d, d3d = skyc2.search_around_sky(
        skyc1, bw_max
    )
    # Step 2: Apply the beamwidth limit
    sel = d2d <= bw_max

    skyc2_srcs.loc[idx_skyc2[sel], 'd2d'] = d2d[sel].arcsec

    # Step 3: merge the candidates so the de ruiter can be calculated
    temp_skyc1_srcs = (
        skyc1_srcs.loc[idx_skyc1[sel]]
        .reset_index()
        .rename(columns={'index': 'index_old'})
    )
    temp_skyc2_srcs = (
        skyc2_srcs.loc[idx_skyc2[sel]]
        .reset_index()
        .rename(columns={'index': 'index_old'})
    )
    temp_srcs = temp_skyc1_srcs.merge(
        temp_skyc2_srcs,
        left_index=True,
        right_index=True,
        suffixes=('_skyc1', '_skyc2')
    )
    del temp_skyc1_srcs, temp_skyc2_srcs

    # Step 4: Calculate and perform De Ruiter radius cut
    temp_srcs['dr'] = calc_de_ruiter(temp_srcs)
    temp_srcs = temp_srcs[temp_srcs['dr'] <= dr_limit]

    # Now have the 'good' matches
    # Step 5: Check for one-to-many, many-to-one and many-to-many
    # associations. First the many-to-many
    temp_srcs = many_to_many_advanced(temp_srcs)

    # Next one-to-many
    # Get the sources which are doubled
    temp_srcs, sources_df = one_to_many_advanced(temp_srcs, sources_df)

    # Finally many-to-one associations, the opposite of above but we
    # don't have to create new ids for these so it's much simpler in fact
    # we don't need to do anything but lets get the number for debugging.
    temp_srcs = many_to_one_advanced(temp_srcs)

    # Now everything in place to append
    # First the skyc2 sources with a match.
    # This is created from the temp_srcs df.
    # This will take care of the extra skyc2 sources needed.
    skyc2_srcs_toappend = skyc2_srcs.loc[
        temp_srcs['index_old_skyc2'].values
    ].reset_index(drop=True)
    skyc2_srcs_toappend['source'] = temp_srcs['source_skyc1'].values
    skyc2_srcs_toappend['related'] = temp_srcs['related_skyc1'].values
    skyc2_srcs_toappend['dr'] = temp_srcs['dr'].values

    # and get the skyc2 sources with no match
    logger.info(
        'Updating sources catalogue with new sources...'
    )
    new_sources = skyc2_srcs.loc[
        skyc2_srcs.index.difference(
            temp_srcs['index_old_skyc2'].values
        )
    ].reset_index(drop=True)
    # update the src numbers for those sources in skyc2 with no match
    # using the max current src as the start and incrementing by one
    start_elem = sources_df['source'].values.max() + 1
    new_sources['source'] = np.arange(
        start_elem,
        start_elem + new_sources.shape[0],
        dtype=int
    )
    skyc2_srcs_toappend = skyc2_srcs_toappend.append(
        new_sources, ignore_index=True
    )

    # and skyc2 is now ready to be appended to source_df
    sources_df = sources_df.append(
        skyc2_srcs_toappend, ignore_index=True
    ).reset_index(drop=True)

    # update skyc1 and df for next association iteration
    # calculate average angles for skyc1
    skyc1_srcs = (
        skyc1_srcs.append(new_sources, ignore_index=True)
        .reset_index(drop=True)
    )

    return sources_df, skyc1_srcs


def association(p_run, images, meas_dj_obj, limit, dr_limit, bw_limit,
    config):
    '''
    The main association function that does the common tasks between basic
    and advanced modes.
    '''
    method = config.ASSOCIATION_METHOD
    logger.info('Association mode selected: %s.', method)

    # initialise sky source dataframe
    skyc1_srcs = prep_skysrc_df(
        images[0],
        config.FLUX_PERC_ERROR,
        ini_df=True
    )
    # create base catalogue
    skyc1 = SkyCoord(
        ra=skyc1_srcs['ra'].values * u.degree,
        dec=skyc1_srcs['dec'].values * u.degree
    )
    # initialise the sources dataframe using first image as base
    sources_df = skyc1_srcs.copy()

    for it, image in enumerate(images[1:]):
        logger.info('Association iteration: #%i', it + 1)
        # load skyc2 source measurements and create SkyCoord
        skyc2_srcs = prep_skysrc_df(image, config.FLUX_PERC_ERROR)
        skyc2 = SkyCoord(
            ra=skyc2_srcs['ra'].values * u.degree,
            dec=skyc2_srcs['dec'].values * u.degree
        )

        if method == 'basic':
            sources_df, skyc1_srcs = basic_association(
                sources_df,
                skyc1_srcs,
                skyc1,
                skyc2_srcs,
                skyc2,
                limit,
            )

        elif method == 'advanced':
            bw_max = Angle(
                bw_limit * (image.beam_bmaj * 3600. / 2.) * u.arcsec
            )
            sources_df, skyc1_srcs = advanced_association(
                sources_df,
                skyc1_srcs,
                skyc1,
                skyc2_srcs,
                skyc2,
                dr_limit,
                bw_max
            )
        else:
            raise Exception('association method not implemented!')

        logger.info(
            'Calculating weighted average RA and Dec for sources...'
        )

        sources_df['interim_ew'] = (
            sources_df['ra'].values * sources_df['weight_ew'].values
        )
        sources_df['interim_ns'] = (
            sources_df['dec'].values * sources_df['weight_ns'].values
        )

        tmp_srcs_df = (
            sources_df.loc[sources_df['source'] != -1, [
                'ra', 'dec', 'uncertainty_ew', 'uncertainty_ns',
                'source', 'interim_ew', 'interim_ns', 'weight_ew',
                'weight_ns'
            ]]
            .groupby('source')
        )

        stats = StopWatch()

        wm_ra = tmp_srcs_df['interim_ew'].sum() / tmp_srcs_df['weight_ew'].sum()
        wm_uncertainty_ew = 1. / np.sqrt(tmp_srcs_df['weight_ew'].sum())

        wm_dec = tmp_srcs_df['interim_ns'].sum() / tmp_srcs_df['weight_ns'].sum()
        wm_uncertainty_ns = 1. / np.sqrt(tmp_srcs_df['weight_ns'].sum())

        weighted_df = (
            pd.concat(
                [wm_ra, wm_uncertainty_ew, wm_dec, wm_uncertainty_ns],
                axis=1,
                sort=False
            )
            .reset_index()
            .rename(
                columns={
                    0: 'ra',
                    'weight_ew': 'uncertainty_ew',
                    1: 'dec',
                    'weight_ns': 'uncertainty_ns'
            })
        )

        logger.debug('Groupby concat time %f', stats.reset())

        logger.info(
            'Finalising base sources catalogue ready for next iteration...'
        )
        # merge the weighted ra and dec and replace the values
        skyc1_srcs = skyc1_srcs.merge(
            weighted_df,
            on='source',
            how='left',
            suffixes=('', '_skyc2')
        )
        del tmp_srcs_df
        del weighted_df
        skyc1_srcs['ra'] = skyc1_srcs['ra_skyc2']
        skyc1_srcs['dec'] = skyc1_srcs['dec_skyc2']
        skyc1_srcs['uncertainty_ew'] = skyc1_srcs['uncertainty_ew_skyc2']
        skyc1_srcs['uncertainty_ns'] = skyc1_srcs['uncertainty_ns_skyc2']
        skyc1_srcs = skyc1_srcs.drop(
            [
                'ra_skyc2',
                'dec_skyc2',
                'uncertainty_ew_skyc2',
                'uncertainty_ns_skyc2'
            ], axis=1
        )

        #generate new sky coord ready for next iteration
        skyc1 = SkyCoord(
            ra=skyc1_srcs['ra'] * u.degree,
            dec=skyc1_srcs['dec'] * u.degree
        )
        logger.info('Association iteration #%i complete.', it + 1)

    # End of iteration over images, move to stats calcs and Django
    # association model generation
    # ra and dec columns are actually the average over each iteration
    # so remove ave ra and ave dec used for calculation and use
    # ra_source and dec_source columns
    sources_df = (
        sources_df.drop(['ra', 'dec'], axis=1)
        .rename(columns={'ra_source':'ra', 'dec_source':'dec'})
    )

    # calculate source fields
    logger.info(
        'Calculating statistics for %i sources...',
        sources_df.source.unique().shape[0]
    )
    srcs_df = sources_df.groupby('source').apply(
        groupby_funcs, first_img=images[0].name
    )
    # fill NaNs as resulted from calculated metrics with 0
    srcs_df = srcs_df.fillna(0.)

    # generate the source models
    srcs_df['src_dj'] = srcs_df.apply(
        get_source_models,
        pipeline_run=p_run,
        axis=1
    )
    # upload sources and related to DB
    upload_sources(p_run, srcs_df)

    sources_df = (
        sources_df.drop('related', axis=1)
        .merge(srcs_df.drop('related_list', axis=1), on='source')
        .merge(meas_dj_obj, on='id')
    )
    del srcs_df

    # Create Associan objects (linking measurements into single sources)
    # and insert in DB
    sources_df['assoc_dj'] = sources_df.apply(
        lambda row: Association(
            meas=row['meas_dj'],
            source=row['src_dj'],
            d2d=row['d2d'],
            dr=row['dr'],
        ), axis=1
    )
<<<<<<< HEAD
    batch_size = 10_000
    for idx in range(0, sources_df.assoc_dj.size, batch_size):
        out_bulk = Association.objects.bulk_create(
            sources_df.assoc_dj.iloc[idx : idx + batch_size].tolist(),
            batch_size
        )
        logger.info('bulk created #%i associations', len(out_bulk))

    return sources_df
=======
    # upload associations in DB
    upload_associations(sources_df['assoc_dj'])
>>>>>>> a5e2a5d2
<|MERGE_RESOLUTION|>--- conflicted
+++ resolved
@@ -744,17 +744,5 @@
             dr=row['dr'],
         ), axis=1
     )
-<<<<<<< HEAD
-    batch_size = 10_000
-    for idx in range(0, sources_df.assoc_dj.size, batch_size):
-        out_bulk = Association.objects.bulk_create(
-            sources_df.assoc_dj.iloc[idx : idx + batch_size].tolist(),
-            batch_size
-        )
-        logger.info('bulk created #%i associations', len(out_bulk))
-
-    return sources_df
-=======
     # upload associations in DB
-    upload_associations(sources_df['assoc_dj'])
->>>>>>> a5e2a5d2
+    upload_associations(sources_df['assoc_dj'])