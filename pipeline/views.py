--- conflicted
+++ resolved
@@ -1,6 +1,5 @@
 import io
 import logging
-<<<<<<< HEAD
 from typing import Optional
 
 from astropy.io import fits
@@ -9,11 +8,7 @@
 from astropy.wcs import WCS
 from astropy.wcs.utils import proj_plane_pixel_scales
 from django.http import FileResponse
-from django.db.models import Count, F, Q
-=======
-
 from django.db.models import Count, F, Q, Case, When, Value, BooleanField
->>>>>>> 24504492
 from django.shortcuts import render
 from rest_framework.views import APIView
 from rest_framework.viewsets import ModelViewSet
