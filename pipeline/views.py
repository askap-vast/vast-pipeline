import io
import os
import json
import logging
<<<<<<< HEAD
import dask.bag as db
import pandas as pd

=======
import dask.dataframe as dd
from dask import compute
>>>>>>> c470db25
from typing import Dict, Any
from glob import glob
from itertools import tee

from astropy.io import fits
from astropy.coordinates import SkyCoord, Angle
from astropy.nddata import Cutout2D
from astropy.wcs import WCS
from astropy.wcs.utils import proj_plane_pixel_scales

from django.http import FileResponse, Http404
from django.db.models import Count, F, Q, Case, When, Value, BooleanField
from django.shortcuts import render, redirect
from django.urls import reverse
from django.conf import settings
from django.contrib import messages

from rest_framework.views import APIView
from rest_framework.viewsets import ModelViewSet, ViewSet
from rest_framework.authentication import (
    SessionAuthentication, BasicAuthentication
)
from rest_framework.permissions import IsAuthenticated
from rest_framework.response import Response
from django.contrib.postgres.aggregates.general import ArrayAgg
from django.contrib.auth.decorators import login_required


from .models import Image, Measurement, Run, Source
from .serializers import (
    ImageSerializer, MeasurementSerializer, RunSerializer,
    SourceSerializer, RawImageSelavyListSerializer
)
from .utils.utils import (
    deg2dms, deg2hms, gal2equ, ned_search, simbad_search
)
from .utils.view import generate_colsfields, get_skyregions_collection
from .management.commands.initpiperun import initialise_run
from .forms import PipelineRunForm


logger = logging.getLogger(__name__)


def Login(request):
    context = {
        'particlejs_conf_f': os.path.join(
            settings.STATIC_URL, 'js', 'particlesjs-config.json'
        )
    }
    return render(request, 'login.html', context)


@login_required
def Home(request):
    totals = {}
    totals['nr_pruns'] = Run.objects.count()
    totals['nr_imgs'] = Image.objects.count()
    totals['nr_srcs'] = Source.objects.count()
    totals['nr_meas'] = (
        dd.read_parquet(
            os.path.join(
                settings.PIPELINE_WORKING_DIR,
                'images/**/measurements.parquet',
            ),
            columns='id'
        )
        .count()
        .compute()
    )
    context = {
        'totals': totals,
        'd3_celestial_skyregions': get_skyregions_collection()
    }
    return render(request, 'index.html', context)


# Runs table
@login_required
def RunIndex(request):
    if request.method == 'POST':
        form = PipelineRunForm(request.POST)
        if form.is_valid():
            try:
                # TODO: re-write files lists into the form, couldn't get it to work
                cfg_data = form.cleaned_data
                run_dict = {
                    key: val for key, val in cfg_data.items() if 'run' in key
                }
                for key in run_dict.keys():
                    cfg_data.pop(key)
                cfg_data['image_files'] = request.POST.getlist('image_files')
                cfg_data['selavy_files'] = request.POST.getlist('selavy_files')
                cfg_data['background_files'] = request.POST.getlist('background_files')
                cfg_data['noise_files'] = request.POST.getlist('noise_files')

                p_run = initialise_run(**run_dict, config=cfg_data)
                messages.success(
                    request,
                    f'Pipeline run {p_run.name} initilialised successfully!'
                )
                return redirect('pipeline:run_detail', id=p_run.id)
            except Exception as e:
                messages.error(
                    request,
                    f'Issue in pipeline run initilisation: {e}'
                )
        else:
            messages.error(
                request,
                f'Form not valid: {form.errors}'
            )


    fields = [
        'name',
        'time',
        'path',
        'comment',
        'n_images',
        'n_sources',
        'status'
    ]

    colsfields = generate_colsfields(fields, "/piperuns/")

    return render(
        request,
        'generic_table.html',
        {
            'text': {
                'title': 'Pipeline Runs',
                'description': 'List of pipeline runs below',
                'breadcrumb': {'title': 'Pipeline Runs', 'url': request.path},
            },
            'datatable': {
                'api': '/api/piperuns/?format=datatables',
                'colsFields': colsfields,
                'colsNames': [
                    'Name', 'Run Datetime', 'Path', 'Comment', 'Nr Images',
                    'Nr Sources', 'Run Status'
                ],
                'search': True,
            },
            'runconfig' : settings.PIPE_RUN_CONFIG_DEFAULTS
        }
    )


class RunViewSet(ModelViewSet):
    authentication_classes = [SessionAuthentication, BasicAuthentication]
    permission_classes = [IsAuthenticated]
    queryset = Run.objects.all()
    serializer_class = RunSerializer


# Run detail
@login_required
def RunDetail(request, id):
    p_run_model = Run.objects.filter(id=id).prefetch_related('image_set').get()
    p_run = p_run_model.__dict__
    p_run['status'] = p_run_model.get_status_display()
    images = list(p_run_model.image_set.values('name', 'datetime'))
    img_paths = list(map(
        lambda x: os.path.join(
            settings.PIPELINE_WORKING_DIR,
            'images',
            '_'.join([
                x['name'].replace('.','_'),
                x['datetime'].strftime('%Y-%m-%dT%H_%M_%S%z')
            ]),
            'measurements.parquet'
        ),
        p_run_model.image_set.values('name', 'datetime')
    ))
    p_run['nr_imgs'] = len(img_paths)
    p_run['nr_srcs'] = Source.objects.filter(run__id=p_run['id']).count()
    p_run['nr_meas'] = (
        dd.read_parquet(
            img_paths,
            columns='id'
        )
        .count()
        .compute()
    )
    p_run['nr_frcd'] = (
        dd.read_parquet(
            os.path.join(p_run['path'], 'forced_measurements_*.parquet'),
            columns='id'
        )
        .count()
        .compute()
    )
    p_run['new_srcs'] = Source.objects.filter(
        run__id=p_run['id'],
        new=True,
    ).count()
    return render(request, 'run_detail.html', {'p_run': p_run})


# Images table
@login_required
def ImageIndex(request):
    fields = [
        'name',
        'datetime',
        'ra',
        'dec',
        'rms_median',
        'rms_min',
        'rms_max'
    ]

    colsfields = generate_colsfields(fields, '/images/')

    return render(
        request,
        'generic_table.html',
        {
            'text': {
                'title': 'Images',
                'description': 'List of images below',
                'breadcrumb': {'title': 'Images', 'url': request.path},
            },
            'datatable': {
                'api': '/api/images/?format=datatables',
                'colsFields': colsfields,
                'colsNames': [
                    'Name',
                    'Time (UTC)',
                    'RA (deg)',
                    'Dec (deg)',
                    'Median RMS (mJy)',
                    'Min RMS (mJy)',
                    'Max RMS (mJy)',
                ],
                'search': True,
                'order': [1, 'asc']
            }
        }
    )


class ImageViewSet(ModelViewSet):
    authentication_classes = [SessionAuthentication, BasicAuthentication]
    permission_classes = [IsAuthenticated]
    queryset = Image.objects.all()
    serializer_class = ImageSerializer


@login_required
def ImageDetail(request, id, action=None):
    # source data
    image = Image.objects.all().order_by('id')
    if action:
        if action == 'next':
            img = image.filter(id__gt=id)
            if img.exists():
                image = img.values().first()
            else:
                image = image.filter(id=id).values().get()
        elif action == 'prev':
            img = image.filter(id__lt=id)
            if img.exists():
                image = img.values().last()
            else:
                image = image.filter(id=id).values().get()
    else:
        image = image.filter(id=id).values().get()

    image['aladin_ra'] = image['ra']
    image['aladin_dec'] = image['dec']
    image['aladin_zoom'] = 15.0
    image['aladin_box_ra'] = image['physical_bmaj']
    image['aladin_box_dec'] = image['physical_bmin']
    image['ra'] = deg2hms(image['ra'], hms_format=True)
    image['dec'] = deg2dms(image['dec'], dms_format=True)

    image['datetime'] = image['datetime'].isoformat()

    context = {'image': image}
    return render(request, 'image_detail.html', context)


# Measurements table
@login_required
def MeasurementIndex(request):
    fields = [
        'name',
        'ra',
        'ra_err',
        'uncertainty_ew',
        'dec',
        'dec_err',
        'uncertainty_ns',
        'flux_int',
        'flux_int_err',
        'flux_peak',
        'flux_peak_err',
        'compactness',
        'has_siblings',
        'forced'
    ]

    colsfields = generate_colsfields(fields, '/measurements/')

    return render(
        request,
        'generic_table.html',
        {
            'text': {
                'title': 'Image Data Measurements',
                'description': 'List of source measurements below',
                'breadcrumb': {'title': 'Measurements', 'url': request.path},
            },
            'datatable': {
                'api': '/api/measurements/?format=datatables',
                'colsFields': colsfields,
                'colsNames': [
                    'Name',
                    'RA (deg)',
                    'RA Error (arcsec)',
                    'Uncertainty EW (arcsec)',
                    'Dec (deg)',
                    'Dec Error (arcsec)',
                    'Uncertainty NS (arcsec)',
                    'Int. Flux (mJy)',
                    'Int. Flux Error (mJy)',
                    'Peak Flux (mJy/beam)',
                    'Peak Flux Error (mJy/beam)',
                    'Compactness',
                    'Has siblings',
                    'Forced Extraction'
                ],
                'search': True,
            }
        }
    )


class MeasurementViewSet(ModelViewSet):
    authentication_classes = [SessionAuthentication, BasicAuthentication]
    permission_classes = [IsAuthenticated]
    queryset = Measurement.objects.all()
    serializer_class = MeasurementSerializer

    def get_queryset(self):
        run_id = self.request.query_params.get('run_id', None)
        return self.queryset.filter(source__id=run_id) if run_id else self.queryset


@login_required
def MeasurementDetail(request, id, action=None):
    # source data
    measurement = Measurement.objects.all().order_by('id')
    if action:
        if action == 'next':
            msr = measurement.filter(id__gt=id)
            if msr.exists():
                measurement = msr.annotate(
                    datetime=F('image__datetime'),
                    image_name=F('image__name'),
                    source_ids=ArrayAgg('source__id'),
                    source_names=ArrayAgg('source__name'),
                ).values().first()
            else:
                measurement = measurement.filter(id=id).annotate(
                    datetime=F('image__datetime'),
                    image_name=F('image__name'),
                    source_ids=ArrayAgg('source__id'),
                    source_names=ArrayAgg('source__name'),
                ).values().get()
        elif action == 'prev':
            msr = measurement.filter(id__lt=id)
            if msr.exists():
                measurement = msr.annotate(
                    datetime=F('image__datetime'),
                    image_name=F('image__name'),
                    source_ids=ArrayAgg('source__id'),
                    source_names=ArrayAgg('source__name'),
                ).values().last()
            else:
                measurement = measurement.filter(id=id).annotate(
                    datetime=F('image__datetime'),
                    image_name=F('image__name'),
                    source_ids=ArrayAgg('source__id'),
                    source_names=ArrayAgg('source__name'),
                ).values().get()
    else:
        measurement = measurement.filter(id=id).annotate(
            datetime=F('image__datetime'),
            image_name=F('image__name'),
            source_ids=ArrayAgg('source__id'),
            source_names=ArrayAgg('source__name'),
        ).values().get()

    measurement['aladin_ra'] = measurement['ra']
    measurement['aladin_dec'] = measurement['dec']
    measurement['aladin_zoom'] = 0.36
    measurement['ra'] = deg2hms(measurement['ra'], hms_format=True)
    measurement['dec'] = deg2dms(measurement['dec'], dms_format=True)

    measurement['datetime'] = measurement['datetime'].isoformat()

    if not measurement['source_ids'] == [None]:
        # this enables easy presenting in the template
        measurement['sources_info'] = list(zip(
            measurement['source_ids'],
            measurement['source_names']
        ))

    context = {'measurement': measurement}
    return render(request, 'measurement_detail.html', context)


class SourceViewSet(ModelViewSet):
    authentication_classes = [SessionAuthentication, BasicAuthentication]
    permission_classes = [IsAuthenticated]
    serializer_class = SourceSerializer

    def get_queryset(self):
        qs = Source.objects.all()

        radius_conversions = {
            "arcsec": 3600.,
            "arcmin": 60.,
            "deg": 1.
        }

        qry_dict = {}
        p_run = self.request.query_params.get('run')
        if p_run:
            qry_dict['run__name'] = p_run

        flux_qry_flds = [
            'avg_flux_int',
            'avg_flux_peak',
            'v_int',
            'v_peak',
            'eta_int',
            'eta_peak',
            'n_meas',
            'n_meas_sel',
            'n_meas_forced',
            'n_rel',
            'new_high_sigma',
            'avg_compactness',
            'n_neighbour_dist'
        ]

        neighbour_unit = self.request.query_params.get('NeighbourUnit')

        for fld in flux_qry_flds:
            for limit in ['max', 'min']:
                val = self.request.query_params.get(limit + '_' + fld)
                if val:
                    ky = fld + '__lte' if limit == 'max' else fld + '__gte'
                    if fld == 'n_neighbour_dist':
                        val = float(val) / radius_conversions[neighbour_unit]
                    qry_dict[ky] = val

        measurements = self.request.query_params.get('meas')
        if measurements:
            qry_dict['measurements'] = measurements

        if 'newsrc' in self.request.query_params:
            qry_dict['new'] = True

        if 'no_siblings' in self.request.query_params:
            qry_dict['n_sibl'] = 0

        if qry_dict:
            qs = qs.filter(**qry_dict)

        radius = self.request.query_params.get('radius')
        radiusUnit = self.request.query_params.get('radiusunit')
        objectname = self.request.query_params.get('objectname')
        objectservice = self.request.query_params.get('objectservice')
        coordsys = self.request.query_params.get('coordsys')
        if objectname is not None:
            if objectservice == 'simbad':
                wavg_ra, wavg_dec = simbad_search(objectname)
            elif objectservice == 'ned':
                wavg_ra, wavg_dec = ned_search(objectname)
        else:
            wavg_ra = self.request.query_params.get('ra')
            wavg_dec = self.request.query_params.get('dec')
            # galactic coordinates won't be entered if the user
            # has entered an object query
            if coordsys == 'galactic':
                wavg_ra, wavg_dec = gal2equ(wavg_ra, wavg_dec)

        if wavg_ra and wavg_dec and radius:
            radius = float(radius) / radius_conversions[radiusUnit]
            qs = qs.cone_search(wavg_ra, wavg_dec, radius)

        return qs


# Sources Query
@login_required
def SourceQuery(request):
    fields = [
        'name',
        'comment',
        'wavg_ra',
        'wavg_dec',
        'avg_flux_int',
        'avg_flux_peak',
        'max_flux_peak',
        'avg_compactness',
        'n_meas',
        'n_meas_sel',
        'n_meas_forced',
        'n_neighbour_dist',
        'n_rel',
        'v_int',
        'eta_int',
        'v_peak',
        'eta_peak',
        'n_sibl',
        'new',
        'new_high_sigma'
    ]

    colsfields = generate_colsfields(fields, '/sources/')

    # get all pipeline run names
    p_runs = list(Run.objects.values('name').all())

    return render(
        request,
        'sources_query.html',
        {
            'breadcrumb': {'title': 'Sources', 'url': request.path},
            'runs': p_runs,
            'datatable': {
                'api': '/api/sources/?format=datatables',
                'colsFields': colsfields,
                'colsNames': [
                    'Name',
                    'Comment',
                    'W. Avg. RA',
                    'W. Avg. Dec',
                    'Avg. Int. Flux (mJy)',
                    'Avg. Peak Flux (mJy/beam)',
                    'Max Peak Flux (mJy/beam)',
                    'Avg. Compactness',
                    'Total Datapoints',
                    'Selavy Datapoints',
                    'Forced Datapoints',
                    'Nearest Neighbour Dist. (arcmin)',
                    'Relations',
                    'V int flux',
                    '\u03B7 int flux',
                    'V peak flux',
                    '\u03B7 peak flux',
                    'Contains siblings',
                    'New Source',
                    'New High Sigma'
                ],
                'search': False,
            }
        }
    )


# Source detail
@login_required
def SourceDetail(request, id, action=None):
    # source data
    source = Source.objects.all()
    if action:
        if action == 'next':
            src = source.filter(id__gt=id)
            if src.exists():
                source = src.annotate(
                    run_name=F('run__name'),
                    relations_ids=ArrayAgg('related__id'),
                    relations_names=ArrayAgg('related__name')
                ).values().first()
            else:
                source = source.filter(id=id).annotate(
                    run_name=F('run__name'),
                    relations_ids=ArrayAgg('related__id'),
                    relations_names=ArrayAgg('related__name')
                ).values().get()
        elif action == 'prev':
            src = source.filter(id__lt=id)
            if src.exists():
                source = src.annotate(
                    run_name=F('run__name'),
                    relations_ids=ArrayAgg('related__id'),
                    relations_names=ArrayAgg('related__name')
                ).values().last()
            else:
                source = source.filter(id=id).annotate(
                    run_name=F('run__name'),
                    relations_ids=ArrayAgg('related__id'),
                    relations_names=ArrayAgg('related__name')
                ).values().get()
    else:
        source = source.filter(id=id).annotate(
            run_name=F('run__name'),
            relations_ids=ArrayAgg('related__id'),
            relations_names=ArrayAgg('related__name')
        ).values().get()
    source['aladin_ra'] = source['wavg_ra']
    source['aladin_dec'] = source['wavg_dec']
    source['aladin_zoom'] = 0.36
    if not source['relations_ids'] == [None]:
        # this enables easy presenting in the template
        source['relations_info'] = list(zip(
            source['relations_ids'],
            source['relations_names']
        ))
    source['wavg_ra'] = deg2hms(source['wavg_ra'], hms_format=True)
    source['wavg_dec'] = deg2dms(source['wavg_dec'], dms_format=True)
    source['datatable'] = {'colsNames': [
        'ID',
        'Name',
        'Date (UTC)',
        'Image',
        'RA (deg)',
        'RA Error (arcsec)',
        'Dec (deg)',
        'Dec Error (arcsec)',
        'Int. Flux (mJy)',
        'Int. Flux Error (mJy)',
        'Peak Flux (mJy/beam)',
        'Peak Flux Error (mJy/beam)',
        'Has siblings',
        'Forced Extraction',
        'Image ID'
    ]}

    # source data
    cols = [
        'id',
        'name',
        'ra',
        'ra_err',
        'dec',
        'dec_err',
        'flux_int',
        'flux_int_err',
        'flux_peak',
        'flux_peak_err',
        'has_siblings',
        'forced',
        'datetime',
        'image_name',
        'image_id'
    ]
    measurements = list(
        Measurement.objects.filter(source__id=id).annotate(
            datetime=F('image__datetime'),
            image_name=F('image__name'),
        ).order_by('datetime').values(*tuple(cols))
    )
    for one_m in measurements:
        one_m['datetime'] = one_m['datetime'].isoformat()

    # add source count
    source['measurements'] = len(measurements)
    # add the data for the datatable api
    measurements = {
        'table': 'source_detail',
        'dataQuery': measurements,
        'colsFields': [
            'id',
            'name',
            'datetime',
            'image_name',
            'ra',
            'ra_err',
            'dec',
            'dec_err',
            'flux_int',
            'flux_int_err',
            'flux_peak',
            'flux_peak_err',
            'has_siblings',
            'forced',
            'image_id'
        ],
        'search': True,
        'order': [2, 'asc']
    }

    context = {'source': source, 'measurements': measurements}
    return render(request, 'source_detail.html', context)


class ImageCutout(APIView):
    authentication_classes = [SessionAuthentication, BasicAuthentication]
    permission_classes = [IsAuthenticated]

    def get(self, request, measurement_name, size="normal"):
        measurement = Measurement.objects.get(name=measurement_name)
        image_hdu: fits.PrimaryHDU = fits.open(measurement.image.path)[0]
        coord = SkyCoord(ra=measurement.ra, dec=measurement.dec, unit="deg")
        sizes = {
            "xlarge": "40arcmin",
            "large": "20arcmin",
            "normal": "2arcmin",
        }

        filenames = {
            "xlarge": f"{measurement.name}_cutout_xlarge.fits",
            "large": f"{measurement.name}_cutout_large.fits",
            "normal": f"{measurement.name}_cutout.fits",
        }

        try:
            data = image_hdu.data[0, 0, :, :]
        except Exception as e:
            data = image_hdu.data

        cutout = Cutout2D(
            data, coord, Angle(sizes[size]), wcs=WCS(image_hdu.header, naxis=2),
            mode='partial'
        )

        # add beam properties to the cutout header and fix cdelts as JS9 does not deal
        # with PCi_j properly
        cdelt1, cdelt2 = proj_plane_pixel_scales(cutout.wcs)
        cutout_header = cutout.wcs.to_header()
        cutout_header.remove("PC1_1", ignore_missing=True)
        cutout_header.remove("PC2_2", ignore_missing=True)
        cutout_header.update(
            CDELT1=-cdelt1,
            CDELT2=cdelt2,
            BMAJ=image_hdu.header["BMAJ"],
            BMIN=image_hdu.header["BMIN"],
            BPA=image_hdu.header["BPA"]
        )

        cutout_hdu = fits.PrimaryHDU(data=cutout.data, header=cutout_header)
        cutout_file = io.BytesIO()
        cutout_hdu.writeto(cutout_file)
        cutout_file.seek(0)
        response = FileResponse(
            cutout_file,
            as_attachment=True,
            filename=filenames[size]
        )
        return response


class MeasurementQuery(APIView):
    authentication_classes = [SessionAuthentication, BasicAuthentication]
    permission_classes = [IsAuthenticated]

    def get(
        self,
        request,
        ra_deg: float,
        dec_deg: float,
        image_id: int,
        radius_deg: float,
    ) -> FileResponse:
        """Return a DS9/JS9 region file for all Measurement objects for a given cone search
        on an Image. Optionally highlight sources based on a Measurement or Source ID.

        Args:
            request: Django HTTPRequest. Supports two URL GET parameters:
                selection_model: either "measurement" or "source" (defaults to "measurement"); and
                selection_id: the id for the given `selection_model`.
                Measurement objects that match the given selection criterion will be
                highlighted. e.g. ?selection_model=measurement&selection_id=100 will highlight
                the Measurement object with id=100. ?selection_model=source&selection_id=5
                will highlight all Measurement objects associated with the Source object with
                id=5.
            ra_deg: Cone search RA in decimal degrees.
            dec_deg: Cone search Dec in decimal degrees.
            image_id: Primary key (id) of the Image object to search.
            radius_deg: Cone search radius in decimal degrees.

        Returns:
            FileResponse: Django FileReponse containing a DS9/JS9 region file.
        """
        columns = ["id", "name", "ra", "dec", "bmaj", "bmin", "pa", "forced", "source", "source__name"]
        selection_model = request.GET.get("selection_model", "measurement")
        selection_id = request.GET.get("selection_id", None)

        # validate selection query params
        if selection_id is not None:
            if selection_model not in ("measurement", "source"):
                raise Http404("GET param selection_model must be either 'measurement' or 'source'.")
            if selection_model == "measurement":
                selection_attr = "id"
                selection_name = "name"
            else:
                selection_attr = selection_model
                selection_name = "source__name"
            try:
                selection_id = int(selection_id)
            except ValueError:
                raise Http404("GET param selection_id must be an integer.")

        measurements = (
            Measurement.objects.filter(image=image_id)
            .cone_search(ra_deg, dec_deg, radius_deg)
            .values(*columns, __name=F(selection_name))
        )
        measurement_region_file = io.StringIO()
        for meas in measurements:
            if selection_id is not None:
                color = "#FF0000" if meas[selection_attr] == selection_id else "#0000FF"
            shape = (
                f"ellipse({meas['ra']}d, {meas['dec']}d, {meas['bmaj']}\", {meas['bmin']}\", "
                f"{meas['pa']+90+180}d)"
            )
            properties: Dict[str, Any] = {
                "color": color,
                "data": {
                    "text": f"{selection_model} ID: {meas[selection_attr]}",
                    "link": reverse(f"pipeline:{selection_model}_detail", args=[selection_id]),
                }
            }
            if meas["forced"]:
                properties.update(strokeDashArray=[3, 2])
            region = f"{shape} {json.dumps(properties)}\n"
            measurement_region_file.write(region)
        measurement_region_file.seek(0)
        f = io.BytesIO(bytes(measurement_region_file.read(), encoding="utf8"))
        response = FileResponse(
            f,
            as_attachment=False,
            filename=f"image-{image_id}_{ra_deg:.5f}_{dec_deg:+.5f}_radius-{radius_deg:.3f}.reg",
        )
        return response


class RawImageListSet(ViewSet):
    authentication_classes = [SessionAuthentication, BasicAuthentication]
    permission_classes = [IsAuthenticated]

    @staticmethod
    def gen_title_data_tokens(list_of_paths):
        '''
        generate a dataframe with extra columns for HTML tags title
        and data-tokens to generate something like:
        <option title={{title}} data-tokens={{datatokens}}>{{path}}</option>
        this assume a path like this:
        EPOCH06x/COMBINED/STOKESI_SELAVY/VAST_2118-06A.EPOCH06x.I.selavy.components.txt
        For the following dataframe columns
                                                     path
        EPOCH06x/COMBINED/STOKESI_SELAVY/VAST_2118-06A...
                                                 title
        VAST_2118-06A.EPOCH06x.I.selavy.components.txt
                                               datatokens
        EPOCH06x VAST_2118-06A.EPOCH06x.I.selavy.compo...
        '''
        df = pd.DataFrame(list_of_paths, columns=['path'])
        df['title'] = df['path'].str.split(pat=os.sep).str.get(-1)
        df['datatokens'] = (
            df['path'].str.split(pat=os.sep).str.get(0)
            .str.cat(df['title'], sep=' ')
        )

        return df.to_dict(orient='records')

    def list(self, request):
        # generate the folders path regex, e.g. /path/to/images/**/*.fits
        # first generate the list of main subfolders, e.g. [EPOCH01, ... ]
        img_root = settings.RAW_IMAGE_DIR
        img_subfolders_gen = filter(
            lambda x: os.path.isdir(os.path.join(img_root, x)),
            os.listdir(img_root)
        )
        img_subfolders1, img_subfolders2 = tee(img_subfolders_gen)
        img_regex_list = list(map(
            lambda x: os.path.join(img_root, x, '**/*.fits'),
            img_subfolders1
        ))
        selavy_regex_list = list(map(
            lambda x: os.path.join(img_root, x, '**/*.txt'),
            img_subfolders2
        ))
        # generate raw image list in parallel
        dask_list = db.from_sequence(img_regex_list)
        fits_files = (
            dask_list.map(lambda x: glob(x, recursive=True))
            .flatten()
            # remove base path
            .map(lambda x: os.path.relpath(x, img_root))
            .compute()
        )
        # generate response datastructure


        # generate raw image list in parallel
        dask_list = db.from_sequence(selavy_regex_list)
        selavy_files = (
            dask_list.map(lambda x: glob(x, recursive=True))
            .flatten()
            # remove base path
            .map(lambda x: os.path.relpath(x, img_root))
            .compute()
        )
        data = {
            'fits': self.gen_title_data_tokens(fits_files),
            'selavy': self.gen_title_data_tokens(selavy_files)
        }
        serializer = RawImageSelavyListSerializer(data)

        return Response(serializer.data)<|MERGE_RESOLUTION|>--- conflicted
+++ resolved
@@ -2,14 +2,10 @@
 import os
 import json
 import logging
-<<<<<<< HEAD
+import dask.dataframe as dd
 import dask.bag as db
 import pandas as pd
 
-=======
-import dask.dataframe as dd
-from dask import compute
->>>>>>> c470db25
 from typing import Dict, Any
 from glob import glob
 from itertools import tee
