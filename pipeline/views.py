--- conflicted
+++ resolved
@@ -114,7 +114,6 @@
 # Run detail
 @login_required
 def RunDetail(request, id):
-<<<<<<< HEAD
     if request.method == 'POST':
         p_run = Run.objects.get(id=id)
         txt = request.POST.get('comment-text')
@@ -128,12 +127,6 @@
             messages.success(request, 'Comment updated successfully!')
 
     p_run = Run.objects.filter(id=id).values().get()
-=======
-    p_run_model = Run.objects.filter(id=id).get()
-    p_run = p_run_model.__dict__
-    p_run.pop('_state')
-    p_run['status'] = p_run_model.get_status_display()
->>>>>>> 30439891
     p_run['nr_imgs'] = Image.objects.filter(run__id=p_run['id']).count()
     p_run['nr_srcs'] = Source.objects.filter(run__id=p_run['id']).count()
     p_run['nr_meas'] = Measurement.objects.filter(image__run__id=p_run['id']).count()
