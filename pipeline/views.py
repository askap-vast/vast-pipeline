import logging

from django.db.models import Count, F
from django.shortcuts import render
from rest_framework.viewsets import ModelViewSet

from .models import Catalog, Dataset, Image, Source
from .serializers import (
    CatalogSerializer, DatasetSerializer, ImageSerializer, SourceSerializer
)
from .utils.utils import deg2dms, deg2hms


logger = logging.getLogger(__name__)


# Datasets table
def datasetIndex(request):
    colsfields = []
    for col in ['time', 'name', 'path', 'comment', 'images', 'catalogs']:
        if col == 'name':
            colsfields.append({
                'data': col, 'render': {
                    'prefix': '/datasets/', 'col':'name'
                }
            })
        else:
            colsfields.append({'data': col})
    return render(
        request,
        'generic_table.html',
        {
            'text': {
                'title': 'Datasets',
                'description': 'List of Datasets below',
                'breadcrumb': {'title': 'Datasets', 'url': request.path},
            },
            'datatable': {
                'api': '/api/datasets/?format=datatables',
                'colsFields': colsfields,
                'colsNames': [
                    'Run Datetime','Name','Path','Comment','Nr Images',
                    'Nr Catalogs'
                ],
                'search': True,
            }
        }
    )


class DatasetViewSet(ModelViewSet):
    queryset = Dataset.objects.all()
    serializer_class = DatasetSerializer


# Dataset detail
def datasetDetail(request, id):
    dataset = Dataset.objects.filter(id=id).values().get()
    dataset['nr_imgs'] = Image.objects.filter(dataset__id=dataset['id']).count()
    dataset['nr_cats'] = Catalog.objects.filter(dataset__id=dataset['id']).count()
    dataset['nr_srcs'] = Source.objects.filter(image__dataset__id=dataset['id']).count()
    return render(request, 'dataset_detail.html', {'dataset': dataset})


# Images table
def imageIndex(request):
    cols = ['time', 'name', 'ra', 'dec']
    return render(
        request,
        'generic_table.html',
        {
            'text': {
                'title': 'Images',
                'description': 'List of images below',
                'breadcrumb': {'title': 'Images', 'url': request.path},
            },
            'datatable': {
                'api': '/api/images/?format=datatables',
                'colsFields': [{'data': x} for x in cols],
                'colsNames': ['Time','Name','RA','DEC'],
                'search': True,
            }
        }
    )


class ImageViewSet(ModelViewSet):
    queryset = Image.objects.all()
    serializer_class = ImageSerializer


# Sources table
def sourceIndex(request):
    cols = ['name', 'ra', 'dec', 'flux_int', 'flux_peak']
    return render(
        request,
        'generic_table.html',
        {
            'text': {
                'title': 'Source',
                'description': 'List of sources below',
                'breadcrumb': {'title': 'Sources', 'url': request.path},
            },
            'datatable': {
                'api': '/api/sources/?format=datatables',
                'colsFields': [{'data': x} for x in cols],
                'colsNames': ['Name','RA','DEC', 'Flux', 'Peak Flux'],
                'search': True,
            }
        }
    )


class SourceViewSet(ModelViewSet):
    queryset = Source.objects.all()
    serializer_class = SourceSerializer

    def get_queryset(self):
        ds_id = self.request.query_params.get('dataset_id', None)
        return self.queryset.filter(catalog__id=ds_id) if ds_id else self.queryset


# Catalogs table
def catalogIndex(request):
    fields = [
        'name',
        'comment',
        'ave_ra',
        'ave_dec',
        'ave_flux_int',
        'ave_flux_peak',
        'max_flux_peak',
        'sources',
<<<<<<< HEAD
=======
        'v_int',
        'v_peak',
        'eta_int',
        'eta_peak',
>>>>>>> 2c24ef30
        'new'
    ]
    colsfields = []
    for col in fields:
        if col == 'name':
            colsfields.append({
                'data': col, 'render': {
                    'prefix': '/catalogs/', 'col':'name'
                }
            })
        else:
            colsfields.append({'data': col})

    return render(
        request,
        'catalogs_query.html',
        {
            'breadcrumb': {'title': 'Catalogs', 'url': request.path},
            'datatable': {
                'api': '/api/catalogs/?format=datatables',
                'colsFields': colsfields,
                'colsNames': [
                    'Name',
                    'Comment',
                    'Average RA',
                    'Average DEC',
                    'Average Int Flux',
                    'Average Peak Flux',
                    'Max Peak Flux',
                    'Datapoints',
<<<<<<< HEAD
=======
                    'V int flux',
                    'V peak flux',
                    'Eta int flux',
                    'Eta peak flux',
>>>>>>> 2c24ef30
                    'New Source',
                ],
                'search': False,
            }
        }
    )


class CatalogViewSet(ModelViewSet):
    queryset = Catalog.objects.all()
    serializer_class = CatalogSerializer


# Catalog detail
def catalogDetail(request, id, action=None):
    # catalog data
    catalog = Catalog.objects.all()
    if action:
        if action == 'next':
            cat = catalog.filter(id__gt=id)
            if cat.exists():
                catalog = cat.annotate(
                    dsname=F('dataset__name')
                ).values().first()
            else:
                catalog = catalog.filter(id=id).annotate(
                    dsname=F('dataset__name')
                ).values().get()
        elif action == 'prev':
            cat = catalog.filter(id__lt=id)
            if cat.exists():
                catalog = cat.annotate(
                    dsname=F('dataset__name')
                ).values().last()
            else:
                catalog = catalog.filter(id=id).annotate(
                    dsname=F('dataset__name')
                ).values().get()
    else:
        catalog = catalog.filter(id=id).annotate(
            dsname=F('dataset__name')
        ).values().get()
    catalog['aladin_ra'] = catalog['ave_ra']
    catalog['aladin_dec'] = catalog['ave_dec']
    catalog['ave_ra'] = deg2hms(catalog['ave_ra'], hms_format=True)
    catalog['ave_dec'] = deg2dms(catalog['ave_dec'], dms_format=True)
    catalog['datatable'] = {'colsNames': [
        'Name',
        'Date',
        'Image',
        'RA',
        'RA Error',
        'DEC',
        'DEC Error',
        'Flux (mJy)',
        'Error Flux (mJy)',
        'Peak Flux (mJy)',
        'Error Peak Flux (mJy)',
    ]}

    # source data
    cols = [
        'name',
        'ra',
        'ra_err',
        'dec',
        'dec_err',
        'flux_int',
        'flux_int_err',
        'flux_peak',
        'flux_peak_err',
        'datetime',
        'image_name',
    ]
    sources = list(Source.objects.filter(catalog__id=id).annotate(
        datetime=F('image__time'),
        image_name=F('image__name'),
    ).order_by('datetime').values(*tuple(cols)))
    for src in sources:
        src['datetime'] = src['datetime'].strftime('%Y %b %d %H:%M:%S')
        for key in ['flux_int', 'flux_int_err', 'flux_peak', 'flux_peak_err']:
            src[key] = src[key] * 1.e3

    # add source count
    catalog['sources'] = len(sources)
    # add the data for the datatable api
    sources = {
        'dataQuery': sources,
        'colsFields': [
            'name',
            'datetime',
            'image_name',
            'ra',
            'ra_err',
            'dec',
            'dec_err',
            'flux_int',
            'flux_int_err',
            'flux_peak',
            'flux_peak_err',
        ],
        'search': True,
    }
    context = {'catalog': catalog, 'sources': sources}
    return render(request, 'catalog_detail.html', context)<|MERGE_RESOLUTION|>--- conflicted
+++ resolved
@@ -131,13 +131,10 @@
         'ave_flux_peak',
         'max_flux_peak',
         'sources',
-<<<<<<< HEAD
-=======
         'v_int',
         'v_peak',
         'eta_int',
         'eta_peak',
->>>>>>> 2c24ef30
         'new'
     ]
     colsfields = []
@@ -168,13 +165,10 @@
                     'Average Peak Flux',
                     'Max Peak Flux',
                     'Datapoints',
-<<<<<<< HEAD
-=======
                     'V int flux',
                     'V peak flux',
                     'Eta int flux',
                     'Eta peak flux',
->>>>>>> 2c24ef30
                     'New Source',
                 ],
                 'search': False,
