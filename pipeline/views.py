import io
import logging

<<<<<<< HEAD
from astropy.io import fits
from astropy.coordinates import SkyCoord, Angle
from astropy.nddata import Cutout2D
from astropy.wcs import WCS
from django.db.models import Count, F
from django.http import FileResponse
=======
from django.db.models import Count, F, Q
>>>>>>> dac075c5
from django.shortcuts import render
from rest_framework.views import APIView
from rest_framework.viewsets import ModelViewSet

from .models import Image, Measurement, Run, Source, SkyRegion
from .serializers import (
    ImageSerializer, MeasurementSerializer, RunSerializer,
    SourceSerializer
)
from .utils.utils import deg2dms, deg2hms


logger = logging.getLogger(__name__)

# Defines the float format and scaling for all
# parameters presented in DATATABLES via AJAX call
FLOAT_FIELDS = {
    'ra': {
        'precision': 4,
        'scale': 1,
    },
    'ra_err': {
        'precision': 4,
        'scale': 3600.,
    },
    'uncertainty_ew': {
        'precision': 4,
        'scale': 3600.,
    },
    'dec': {
        'precision': 4,
        'scale': 1,
    },
    'dec_err': {
        'precision': 4,
        'scale': 3600,
    },
    'uncertainty_ns': {
        'precision': 4,
        'scale': 3600.,
    },
    'flux_int': {
        'precision': 3,
        'scale': 1,
    },
    'flux_peak': {
        'precision': 3,
        'scale': 1,
    },
    'v_int': {
        'precision': 2,
        'scale': 1,
    },
    'eta_int': {
        'precision': 2,
        'scale': 1,
    },
    'v_peak': {
        'precision': 2,
        'scale': 1,
    },
    'eta_peak': {
        'precision': 2,
        'scale': 1,
    },
    'avg_flux_int': {
        'precision': 3,
        'scale': 1,
    },
    'avg_flux_peak': {
        'precision': 3,
        'scale': 1,
    },
    'max_flux_peak': {
        'precision': 3,
        'scale': 1,
    },
}


def generate_colsfields(fields, url_prefix):
    colsfields = []

    for col in fields:
        if col == 'name':
            colsfields.append({
                'data': col, 'render': {
                    'url': {
                        'prefix': url_prefix,
                        'col': 'name'
                    }
                }
            })
        elif col in FLOAT_FIELDS:
            colsfields.append({
                'data': col,
                'render': {
                    'float': {
                        'col': col,
                        'precision': FLOAT_FIELDS[col]['precision'],
                        'scale': FLOAT_FIELDS[col]['scale'],
                    }
                }
            })
        else:
            colsfields.append({'data': col})

    return colsfields


def get_skyregions_collection():
    """
    Produce Sky region geometry shapes for d3-celestial.
    """
    skyregions = SkyRegion.objects.all()

    features = []

    for skr in skyregions:
        ra = skr.centre_ra - 180.
        dec = skr.centre_dec
        radius = skr.xtr_radius
        id = skr.id
        features.append(
            {
                "type": "Feature",
                "id": f"SkyRegion{id}",
                "properties": {
                    "n": f"{id:02d}",
                    "loc": [ra, dec]
                },
                "geometry": {
                    "type": "MultiLineString",
                    "coordinates": [[
                        [ra+radius, dec+radius],
                        [ra+radius, dec-radius],
                        [ra-radius, dec-radius],
                        [ra-radius, dec+radius],
                        [ra+radius, dec+radius]
                    ]]
                }
            }
        )

    skyregions_collection = {
        "type": "FeatureCollection",
        "features" : features
    }

    return skyregions_collection

def Home(request):
    totals = {}
    totals['nr_pruns'] = Run.objects.count()
    totals['nr_imgs'] = Image.objects.count()
    totals['nr_srcs'] = Source.objects.count()
    totals['nr_meas'] = Measurement.objects.count()
    context = {
        'totals': totals,
        'd3_celestial_skyregions': get_skyregions_collection()
    }
    return render(request, 'index.html', context)


# Runs table
def RunIndex(request):
    fields = [
        'name',
        'time',
        'path',
        'comment',
        'n_images',
        'n_sources'
    ]

    colsfields = generate_colsfields(fields, "/piperuns/")

    return render(
        request,
        'generic_table.html',
        {
            'text': {
                'title': 'Pipeline Runs',
                'description': 'List of pipeline runs below',
                'breadcrumb': {'title': 'Pipeline Runs', 'url': request.path},
            },
            'datatable': {
                'api': '/api/piperuns/?format=datatables',
                'colsFields': colsfields,
                'colsNames': [
                    'Name','Run Datetime','Path','Comment','Nr Images',
                    'Nr Sources'
                ],
                'search': True,
            }
        }
    )


class RunViewSet(ModelViewSet):
    queryset = Run.objects.annotate(
        n_images=Count("image", distinct=True),
        n_sources=Count("source", distinct=True),
    )
    serializer_class = RunSerializer


# Run detail
def RunDetail(request, id):
    p_run = Run.objects.filter(id=id).values().get()
    p_run['nr_imgs'] = Image.objects.filter(run__id=p_run['id']).count()
    p_run['nr_srcs'] = Source.objects.filter(run__id=p_run['id']).count()
    p_run['nr_meas'] = Measurement.objects.filter(image__run__id=p_run['id']).count()
    p_run['nr_frcd'] = Measurement.objects.filter(
        image__run=p_run, forced=True).count()
    p_run['new_srcs'] = Source.objects.filter(
        run__id=p_run['id'],
        new=True,
    ).count()
    return render(request, 'run_detail.html', {'p_run': p_run})


# Images table
def ImageIndex(request):
    fields = ['name', 'datetime', 'ra', 'dec']

    colsfields = generate_colsfields(fields, '/images/')

    return render(
        request,
        'generic_table.html',
        {
            'text': {
                'title': 'Images',
                'description': 'List of images below',
                'breadcrumb': {'title': 'Images', 'url': request.path},
            },
            'datatable': {
                'api': '/api/images/?format=datatables',
                'colsFields': colsfields,
                'colsNames': ['Name','Time','RA','DEC'],
                'search': True,
            }
        }
    )


class ImageViewSet(ModelViewSet):
    queryset = Image.objects.all()
    serializer_class = ImageSerializer


def ImageDetail(request, id, action=None):
    # source data
    image = Image.objects.all().order_by('id')
    if action:
        if action == 'next':
            img = image.filter(id__gt=id)
            if img.exists():
                image = img.values().first()
            else:
                image = image.filter(id=id).values().get()
        elif action == 'prev':
            img = image.filter(id__lt=id)
            if img.exists():
                image = img.values().last()
            else:
                image = image.filter(id=id).values().get()
    else:
        image = image.filter(id=id).values().get()

    image['aladin_ra'] = image['ra']
    image['aladin_dec'] = image['dec']
    image['aladin_zoom'] = 20.0
    image['ra'] = deg2hms(image['ra'], hms_format=True)
    image['dec'] = deg2dms(image['dec'], dms_format=True)

    image['datetime'] = image['datetime'].isoformat()

    context = {'image': image}
    return render(request, 'image_detail.html', context)


# Measurements table
def MeasurementIndex(request):
    fields = [
        'name',
        'ra',
        'ra_err',
        'uncertainty_ew',
        'dec',
        'dec_err',
        'uncertainty_ns',
        'flux_int',
        'flux_peak',
        'has_siblings',
        'forced'
    ]

    colsfields = generate_colsfields(fields, '/measurements/')

    return render(
        request,
        'generic_table.html',
        {
            'text': {
                'title': 'Image Data Measurements',
                'description': 'List of source measurements below',
                'breadcrumb': {'title': 'Measurements', 'url': request.path},
            },
            'datatable': {
                'api': '/api/measurements/?format=datatables',
                'colsFields': colsfields,
                'colsNames': [
                    'Name',
                    'RA (deg)',
                    'RA Error (arcsec)',
                    'Uncertainty EW (arcsec)',
                    'Dec (deg)',
                    'Dec Error (arcsec)',
                    'Uncertainty NS (arcsec)',
                    'Int. Flux (mJy)',
                    'Peak Flux (mJy/beam)',
                    'Has siblings',
                    'Forced Extraction'
                ],
                'search': True,
            }
        }
    )


class MeasurementViewSet(ModelViewSet):
    queryset = Measurement.objects.all()
    serializer_class = MeasurementSerializer

    def get_queryset(self):
        run_id = self.request.query_params.get('run_id', None)
        return self.queryset.filter(source__id=run_id) if run_id else self.queryset


def MeasurementDetail(request, id, action=None):
    # source data
    measurement = Measurement.objects.all().order_by('id')
    if action:
        if action == 'next':
            msr = measurement.filter(id__gt=id)
            if msr.exists():
                measurement = msr.annotate(
                    datetime=F('image__datetime'),
                    image_name=F('image__name'),
                ).values().first()
            else:
                measurement = measurement.filter(id=id).annotate(
                    datetime=F('image__datetime'),
                    image_name=F('image__name'),
                ).values().get()
        elif action == 'prev':
            msr = measurement.filter(id__lt=id)
            if msr.exists():
                measurement = msr.annotate(
                    datetime=F('image__datetime'),
                    image_name=F('image__name'),
                ).values().last()
            else:
                measurement = measurement.filter(id=id).annotate(
                    datetime=F('image__datetime'),
                    image_name=F('image__name'),
                ).values().get()
    else:
        measurement = measurement.filter(id=id).annotate(
            datetime=F('image__datetime'),
            image_name=F('image__name'),
        ).values().get()

    measurement['aladin_ra'] = measurement['ra']
    measurement['aladin_dec'] = measurement['dec']
    measurement['aladin_zoom'] = 0.36
    measurement['ra'] = deg2hms(measurement['ra'], hms_format=True)
    measurement['dec'] = deg2dms(measurement['dec'], dms_format=True)

    measurement['datetime'] = measurement['datetime'].isoformat()

    context = {'measurement': measurement}
    return render(request, 'measurement_detail.html', context)


# Sources table
def SourceIndex(request):
    fields = [
        'name',
        'comment',
        'wavg_ra',
        'wavg_dec',
        'avg_flux_int',
        'avg_flux_peak',
        'max_flux_peak',
        'measurements',
        'forced_measurements',
        'v_int',
        'eta_int',
        'v_peak',
        'eta_peak',
        'new'
    ]

    colsfields = generate_colsfields(fields, '/sources/')

    return render(
        request,
        'generic_table.html',
        {
            'text': {
                'title': 'Sources',
                'description': 'List of all sources below',
                'breadcrumb': {'title': 'Sources', 'url': request.path},
            },
            'datatable': {
                'api': '/api/sources/?format=datatables',
                'colsFields': colsfields,
                'colsNames': [
                    'Name',
                    'Comment',
                    'W. Avg. RA',
                    'W. Avg. Dec',
                    'Avg. Int. Flux (mJy)',
                    'Avg. Peak Flux (mJy/beam)',
                    'Max Peak Flux (mJy/beam)',
                    'Total Datapoints',
                    'Forced Datapoints',
                    'V int flux',
                    '\u03B7 int flux',
                    'V peak flux',
                    '\u03B7 peak flux',
                    'New Source',
                ],
                'search': False,
            }
        }
    )


class SourceViewSet(ModelViewSet):
    serializer_class = SourceSerializer

    def get_queryset(self):
        qs = Source.objects.annotate(
            measurements=Count('measurement'),
            forced_measurements=Count(
                'measurement', filter=Q(measurement__forced=True)
            )
        )

        qry_dict = {}
        p_run = self.request.query_params.get('run')
        if p_run:
            qry_dict['run__name'] = p_run

        flux_qry_flds = ['avg_flux_int', 'avg_flux_peak', 'v_int', 'v_peak']
        for fld in flux_qry_flds:
            for limit in ['max', 'min']:
                val = self.request.query_params.get(limit + '_' + fld)
                if val:
                    ky = fld + '__lte' if limit == 'max' else fld + '__gte'
                    qry_dict[ky] = val

        measurements = self.request.query_params.get('meas')
        if measurements:
            qry_dict['measurements'] = measurements

        if 'newsrc' in self.request.query_params:
            qry_dict['new'] = True

        if qry_dict:
            qs = qs.filter(**qry_dict)

        radius = self.request.query_params.get('radius')
        wavg_ra = self.request.query_params.get('ra')
        wavg_dec = self.request.query_params.get('dec')
        if wavg_ra and wavg_dec and radius:
            qs = qs.cone_search(wavg_ra, wavg_dec, radius)

        return qs


# Sources Query
def SourceQuery(request):
    fields = [
        'name',
        'comment',
        'wavg_ra',
        'wavg_dec',
        'avg_flux_int',
        'avg_flux_peak',
        'max_flux_peak',
        'measurements',
        'forced_measurements',
        'v_int',
        'eta_int',
        'v_peak',
        'eta_peak',
        'new'
    ]

    colsfields = generate_colsfields(fields, '/sources/')

    # get all pipeline run names
    p_runs =  list(Run.objects.values('name').all())

    return render(
        request,
        'sources_query.html',
        {
            'breadcrumb': {'title': 'Sources', 'url': request.path},
            # 'text': {
            #     'title': 'Sources',
            #     'description': 'List of all sources below',
            # },
            'runs': p_runs,
            'datatable': {
                'api': '/api/sources/?format=datatables',
                'colsFields': colsfields,
                'colsNames': [
                    'Name',
                    'Comment',
                    'W. Avg. RA',
                    'W. Avg. Dec',
                    'Avg. Int. Flux (mJy)',
                    'Avg. Peak Flux (mJy/beam)',
                    'Max Peak Flux (mJy/beam)',
                    'Total Datapoints',
                    'Forced Datapoints',
                    'V int flux',
                    '\u03B7 int flux',
                    'V peak flux',
                    '\u03B7 peak flux',
                    'New Source',
                ],
                'search': False,
            }
        }
    )


# Source detail
def SourceDetail(request, id, action=None):
    # source data
    source = Source.objects.all()
    if action:
        if action == 'next':
            src = source.filter(id__gt=id)
            if src.exists():
                source = src.annotate(
                    run_name=F('run__name')
                ).values().first()
            else:
                source = source.filter(id=id).annotate(
                    run_name=F('run__name')
                ).values().get()
        elif action == 'prev':
            src = source.filter(id__lt=id)
            if src.exists():
                source = src.annotate(
                    run_name=F('run__name')
                ).values().last()
            else:
                source = source.filter(id=id).annotate(
                    run_name=F('run__name')
                ).values().get()
    else:
        source = source.filter(id=id).annotate(
            run_name=F('run__name')
        ).values().get()
    source['aladin_ra'] = source['wavg_ra']
    source['aladin_dec'] = source['wavg_dec']
    source['aladin_zoom'] = 0.36
    source['wavg_ra'] = deg2hms(source['wavg_ra'], hms_format=True)
    source['wavg_dec'] = deg2dms(source['wavg_dec'], dms_format=True)
    source['datatable'] = {'colsNames': [
        'ID',
        'Name',
        'Date',
        'Image',
        'RA',
        'RA Error',
        'Dec',
        'Dec Error',
        'Int. Flux (mJy)',
        'Int. Flux Error (mJy)',
        'Peak Flux (mJy/beam)',
        'Peak Flux Error (mJy/beam)',
        'Has siblings',
        'Forced Extraction',
        'Image ID'
    ]}

    # source data
    cols = [
        'id',
        'name',
        'ra',
        'ra_err',
        'dec',
        'dec_err',
        'flux_int',
        'flux_int_err',
        'flux_peak',
        'flux_peak_err',
        'has_siblings',
        'forced',
        'datetime',
        'image_name',
        'image_id'
    ]
    measurements = list(
        Measurement.objects.filter(source__id=id).annotate(
            datetime=F('image__datetime'),
            image_name=F('image__name'),
        ).order_by('datetime').values(*tuple(cols))
    )
    for one_m in measurements:
        one_m['datetime'] = one_m['datetime'].isoformat()

    # add source count
    source['measurements'] = len(measurements)
    # add the data for the datatable api
    measurements = {
        'table': 'source_detail',
        'dataQuery': measurements,
        'colsFields': [
            'id',
            'name',
            'datetime',
            'image_name',
            'ra',
            'ra_err',
            'dec',
            'dec_err',
            'flux_int',
            'flux_int_err',
            'flux_peak',
            'flux_peak_err',
            'has_siblings',
            'forced',
            'image_id'
        ],
        'search': True,
        'order': [2, 'asc']
    }

    context = {'source': source, 'measurements': measurements}
    return render(request, 'source_detail.html', context)


class ImageCutout(APIView):
    def get(self, request, measurement_name):
        measurement = Measurement.objects.get(name=measurement_name)
        image_hdu: fits.PrimaryHDU = fits.open(measurement.image.path)[0]
        coord = SkyCoord(ra=measurement.ra, dec=measurement.dec, unit="deg")
        cutout = Cutout2D(image_hdu.data, coord, Angle("3arcmin"), wcs=WCS(image_hdu.header))

        cutout_hdu = fits.PrimaryHDU(data=cutout.data, header=cutout.wcs.to_header())
        cutout_file = io.BytesIO()
        cutout_hdu.writeto(cutout_file)
        cutout_file.seek(0)
        response = FileResponse(
            cutout_file,
            as_attachment=True,
            filename=f"{measurement.name}_cutout.fits"
        )
        return response<|MERGE_RESOLUTION|>--- conflicted
+++ resolved
@@ -1,16 +1,12 @@
 import io
 import logging
 
-<<<<<<< HEAD
 from astropy.io import fits
 from astropy.coordinates import SkyCoord, Angle
 from astropy.nddata import Cutout2D
 from astropy.wcs import WCS
-from django.db.models import Count, F
 from django.http import FileResponse
-=======
 from django.db.models import Count, F, Q
->>>>>>> dac075c5
 from django.shortcuts import render
 from rest_framework.views import APIView
 from rest_framework.viewsets import ModelViewSet
