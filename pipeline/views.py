import io
import os
import json
import logging
from typing import Dict, Any

from astropy.io import fits
from astropy.coordinates import SkyCoord, Angle
from astropy.nddata import Cutout2D
from astropy.wcs import WCS
from astropy.wcs.utils import proj_plane_pixel_scales

from django.http import FileResponse, Http404
from django.db.models import Count, F, Q, Case, When, Value, BooleanField
from django.shortcuts import render
from django.urls import reverse
from django.conf import settings

from rest_framework.views import APIView
from rest_framework.viewsets import ModelViewSet
from rest_framework.authentication import (
    SessionAuthentication, BasicAuthentication
)
from rest_framework.permissions import IsAuthenticated

from django.contrib.postgres.aggregates.general import ArrayAgg
from django.contrib.auth.decorators import login_required
from django.contrib import messages

from .models import Image, Measurement, Run, Source, SkyRegion
from .serializers import (
    ImageSerializer, MeasurementSerializer, RunSerializer,
    SourceSerializer
)
from .utils.utils import (
    deg2dms, deg2hms, gal2equ, ned_search, simbad_search
)


logger = logging.getLogger(__name__)

# Defines the float format and scaling for all
# parameters presented in DATATABLES via AJAX call
FLOAT_FIELDS = {
    'ra': {
        'precision': 4,
        'scale': 1,
    },
    'ra_err': {
        'precision': 4,
        'scale': 3600.,
    },
    'uncertainty_ew': {
        'precision': 4,
        'scale': 3600.,
    },
    'dec': {
        'precision': 4,
        'scale': 1,
    },
    'dec_err': {
        'precision': 4,
        'scale': 3600,
    },
    'uncertainty_ns': {
        'precision': 4,
        'scale': 3600.,
    },
    'flux_int': {
        'precision': 3,
        'scale': 1,
    },
    'flux_peak': {
        'precision': 3,
        'scale': 1,
    },
    'flux_int_err': {
        'precision': 3,
        'scale': 1,
    },
    'flux_peak_err': {
        'precision': 3,
        'scale': 1,
    },
    'v_int': {
        'precision': 2,
        'scale': 1,
    },
    'eta_int': {
        'precision': 2,
        'scale': 1,
    },
    'v_peak': {
        'precision': 2,
        'scale': 1,
    },
    'eta_peak': {
        'precision': 2,
        'scale': 1,
    },
    'avg_flux_int': {
        'precision': 3,
        'scale': 1,
    },
    'avg_flux_peak': {
        'precision': 3,
        'scale': 1,
    },
    'max_flux_peak': {
        'precision': 3,
        'scale': 1,
    },
    'rms_median': {
        'precision': 3,
        'scale': 1,
    },
    'rms_min': {
        'precision': 3,
        'scale': 1,
    },
    'rms_max': {
        'precision': 3,
        'scale': 1,
    },
    'new_high_sigma': {
        'precision': 3,
        'scale': 1
    },
    'compactness': {
        'precision': 3,
        'scale': 1,
    },
    'avg_compactness': {
        'precision': 3,
        'scale': 1,
    },
    'n_neighbour_dist': {
        'precision': 2,
        'scale': 60.,
    },
}


def generate_colsfields(fields, url_prefix):
    colsfields = []

    for col in fields:
        if col == 'name':
            colsfields.append({
                'data': col, 'render': {
                    'url': {
                        'prefix': url_prefix,
                        'col': 'name'
                    }
                }
            })
        elif col in FLOAT_FIELDS:
            colsfields.append({
                'data': col,
                'render': {
                    'float': {
                        'col': col,
                        'precision': FLOAT_FIELDS[col]['precision'],
                        'scale': FLOAT_FIELDS[col]['scale'],
                    }
                }
            })
        else:
            colsfields.append({'data': col})

    return colsfields


def get_skyregions_collection():
    """
    Produce Sky region geometry shapes for d3-celestial.
    """
    skyregions = SkyRegion.objects.all()

    features = []

    for skr in skyregions:
        ra = skr.centre_ra - 180.
        dec = skr.centre_dec
        width_ra = skr.width_ra / 2.
        width_dec = skr.width_dec / 2.
        id = skr.id
        features.append(
            {
                "type": "Feature",
                "id": f"SkyRegion{id}",
                "properties": {
                    "n": f"{id:02d}",
                    "loc": [ra, dec]
                },
                "geometry": {
                    "type": "MultiLineString",
                    "coordinates": [[
                        [ra+width_ra, dec+width_dec],
                        [ra+width_ra, dec-width_dec],
                        [ra-width_ra, dec-width_dec],
                        [ra-width_ra, dec+width_dec],
                        [ra+width_ra, dec+width_dec]
                    ]]
                }
            }
        )

    skyregions_collection = {
        "type": "FeatureCollection",
        "features" : features
    }

    return skyregions_collection


def Login(request):
    context = {
        'particlejs_conf_f': os.path.join(
            settings.STATIC_URL, 'js', 'particlesjs-config.json'
        )
    }
    return render(request, 'login.html', context)


@login_required
def Home(request):
    totals = {}
    totals['nr_pruns'] = Run.objects.count()
    totals['nr_imgs'] = Image.objects.count()
    totals['nr_srcs'] = Source.objects.count()
    totals['nr_meas'] = Measurement.objects.count()
    context = {
        'totals': totals,
        'd3_celestial_skyregions': get_skyregions_collection()
    }
    return render(request, 'index.html', context)


# Runs table
@login_required
def RunIndex(request):
    fields = [
        'name',
        'time',
        'path',
        'comment',
        'n_images',
        'n_sources'
    ]

    colsfields = generate_colsfields(fields, "/piperuns/")

    return render(
        request,
        'generic_table.html',
        {
            'text': {
                'title': 'Pipeline Runs',
                'description': 'List of pipeline runs below',
                'breadcrumb': {'title': 'Pipeline Runs', 'url': request.path},
            },
            'datatable': {
                'api': '/api/piperuns/?format=datatables',
                'colsFields': colsfields,
                'colsNames': [
                    'Name', 'Run Datetime', 'Path', 'Comment', 'Nr Images',
                    'Nr Sources'
                ],
                'search': True,
            }
        }
    )


class RunViewSet(ModelViewSet):
    authentication_classes = [SessionAuthentication, BasicAuthentication]
    permission_classes = [IsAuthenticated]
    queryset = Run.objects.annotate(
        n_images=Count("image", distinct=True),
        n_sources=Count("source", distinct=True),
    )
    serializer_class = RunSerializer


# Run detail
@login_required
def RunDetail(request, id):
<<<<<<< HEAD
    if request.method == 'GET':
        p_run = Run.objects.filter(id=id).values().get()
        p_run['nr_imgs'] = Image.objects.filter(run__id=p_run['id']).count()
        p_run['nr_srcs'] = Source.objects.filter(run__id=p_run['id']).count()
        p_run['nr_meas'] = Measurement.objects.filter(image__run__id=p_run['id']).count()
        p_run['nr_frcd'] = Measurement.objects.filter(
            image__run=p_run['id'], forced=True).count()
        p_run['new_srcs'] = Source.objects.filter(
            run__id=p_run['id'],
            new=True,
        ).count()
        return render(request, 'run_detail.html', {'p_run': p_run})

    if request.method == 'POST':
        comment_tx = request.POST['comment-text']
        print(comment_tx)
        pass


# Update Run Comment
@login_required
def UpdateRunComment(request, id):
    pass
=======
    if request.method == 'POST':
        p_run = Run.objects.get(id=id)
        txt = request.POST.get('comment-text')
        if not txt:
            messages.info(request, 'Comment empty!')
        elif len(txt) > Run._meta.get_field('comment').max_length:
            messages.error(request, 'Comment too long!')
        else:
            p_run.comment = txt
            p_run.save()
            messages.success(request, 'Comment update successfully!')

    p_run = Run.objects.filter(id=id).values().get()
    p_run['nr_imgs'] = Image.objects.filter(run__id=p_run['id']).count()
    p_run['nr_srcs'] = Source.objects.filter(run__id=p_run['id']).count()
    p_run['nr_meas'] = Measurement.objects.filter(image__run__id=p_run['id']).count()
    p_run['nr_frcd'] = Measurement.objects.filter(
        image__run=p_run['id'], forced=True).count()
    p_run['new_srcs'] = Source.objects.filter(
        run__id=p_run['id'],
        new=True,
    ).count()

    return render(request, 'run_detail.html', {'p_run': p_run})
>>>>>>> 3c77a8dc


# Images table
@login_required
def ImageIndex(request):
    fields = [
        'name',
        'datetime',
        'ra',
        'dec',
        'rms_median',
        'rms_min',
        'rms_max'
    ]

    colsfields = generate_colsfields(fields, '/images/')

    return render(
        request,
        'generic_table.html',
        {
            'text': {
                'title': 'Images',
                'description': 'List of images below',
                'breadcrumb': {'title': 'Images', 'url': request.path},
            },
            'datatable': {
                'api': '/api/images/?format=datatables',
                'colsFields': colsfields,
                'colsNames': [
                    'Name',
                    'Time (UTC)',
                    'RA (deg)',
                    'Dec (deg)',
                    'Median RMS (mJy)',
                    'Min RMS (mJy)',
                    'Max RMS (mJy)',
                ],
                'search': True,
                'order': [1, 'asc']
            }
        }
    )


class ImageViewSet(ModelViewSet):
    authentication_classes = [SessionAuthentication, BasicAuthentication]
    permission_classes = [IsAuthenticated]
    queryset = Image.objects.all()
    serializer_class = ImageSerializer


@login_required
def ImageDetail(request, id, action=None):
    # source data
    image = Image.objects.all().order_by('id')
    if action:
        if action == 'next':
            img = image.filter(id__gt=id)
            if img.exists():
                image = img.values().first()
            else:
                image = image.filter(id=id).values().get()
        elif action == 'prev':
            img = image.filter(id__lt=id)
            if img.exists():
                image = img.values().last()
            else:
                image = image.filter(id=id).values().get()
    else:
        image = image.filter(id=id).values().get()

    image['aladin_ra'] = image['ra']
    image['aladin_dec'] = image['dec']
    image['aladin_zoom'] = 15.0
    image['aladin_box_ra'] = image['physical_bmaj']
    image['aladin_box_dec'] = image['physical_bmin']
    image['ra'] = deg2hms(image['ra'], hms_format=True)
    image['dec'] = deg2dms(image['dec'], dms_format=True)

    image['datetime'] = image['datetime'].isoformat()

    context = {'image': image}
    return render(request, 'image_detail.html', context)


# Measurements table
@login_required
def MeasurementIndex(request):
    fields = [
        'name',
        'ra',
        'ra_err',
        'uncertainty_ew',
        'dec',
        'dec_err',
        'uncertainty_ns',
        'flux_int',
        'flux_int_err',
        'flux_peak',
        'flux_peak_err',
        'compactness',
        'has_siblings',
        'forced'
    ]

    colsfields = generate_colsfields(fields, '/measurements/')

    return render(
        request,
        'generic_table.html',
        {
            'text': {
                'title': 'Image Data Measurements',
                'description': 'List of source measurements below',
                'breadcrumb': {'title': 'Measurements', 'url': request.path},
            },
            'datatable': {
                'api': '/api/measurements/?format=datatables',
                'colsFields': colsfields,
                'colsNames': [
                    'Name',
                    'RA (deg)',
                    'RA Error (arcsec)',
                    'Uncertainty EW (arcsec)',
                    'Dec (deg)',
                    'Dec Error (arcsec)',
                    'Uncertainty NS (arcsec)',
                    'Int. Flux (mJy)',
                    'Int. Flux Error (mJy)',
                    'Peak Flux (mJy/beam)',
                    'Peak Flux Error (mJy/beam)',
                    'Compactness',
                    'Has siblings',
                    'Forced Extraction'
                ],
                'search': True,
            }
        }
    )


class MeasurementViewSet(ModelViewSet):
    authentication_classes = [SessionAuthentication, BasicAuthentication]
    permission_classes = [IsAuthenticated]
    queryset = Measurement.objects.all()
    serializer_class = MeasurementSerializer

    def get_queryset(self):
        run_id = self.request.query_params.get('run_id', None)
        return self.queryset.filter(source__id=run_id) if run_id else self.queryset


@login_required
def MeasurementDetail(request, id, action=None):
    # source data
    measurement = Measurement.objects.all().order_by('id')
    if action:
        if action == 'next':
            msr = measurement.filter(id__gt=id)
            if msr.exists():
                measurement = msr.annotate(
                    datetime=F('image__datetime'),
                    image_name=F('image__name'),
                    source_ids=ArrayAgg('source__id'),
                    source_names=ArrayAgg('source__name'),
                ).values().first()
            else:
                measurement = measurement.filter(id=id).annotate(
                    datetime=F('image__datetime'),
                    image_name=F('image__name'),
                    source_ids=ArrayAgg('source__id'),
                    source_names=ArrayAgg('source__name'),
                ).values().get()
        elif action == 'prev':
            msr = measurement.filter(id__lt=id)
            if msr.exists():
                measurement = msr.annotate(
                    datetime=F('image__datetime'),
                    image_name=F('image__name'),
                    source_ids=ArrayAgg('source__id'),
                    source_names=ArrayAgg('source__name'),
                ).values().last()
            else:
                measurement = measurement.filter(id=id).annotate(
                    datetime=F('image__datetime'),
                    image_name=F('image__name'),
                    source_ids=ArrayAgg('source__id'),
                    source_names=ArrayAgg('source__name'),
                ).values().get()
    else:
        measurement = measurement.filter(id=id).annotate(
            datetime=F('image__datetime'),
            image_name=F('image__name'),
            source_ids=ArrayAgg('source__id'),
            source_names=ArrayAgg('source__name'),
        ).values().get()

    measurement['aladin_ra'] = measurement['ra']
    measurement['aladin_dec'] = measurement['dec']
    measurement['aladin_zoom'] = 0.36
    measurement['ra'] = deg2hms(measurement['ra'], hms_format=True)
    measurement['dec'] = deg2dms(measurement['dec'], dms_format=True)

    measurement['datetime'] = measurement['datetime'].isoformat()

    if not measurement['source_ids'] == [None]:
        # this enables easy presenting in the template
        measurement['sources_info'] = list(zip(
            measurement['source_ids'],
            measurement['source_names']
        ))

    context = {'measurement': measurement}
    return render(request, 'measurement_detail.html', context)


# Sources table
@login_required
def SourceIndex(request):
    fields = [
        'name',
        'comment',
        'wavg_ra',
        'wavg_dec',
        'avg_flux_int',
        'avg_flux_peak',
        'max_flux_peak',
        'avg_compactness',
        'measurements',
        'selavy_measurements',
        'forced_measurements',
        'n_neighbour_dist',
        'relations',
        'v_int',
        'eta_int',
        'v_peak',
        'eta_peak',
        'contains_siblings',
        'new',
        'new_high_sigma'
    ]

    colsfields = generate_colsfields(fields, '/sources/')

    return render(
        request,
        'generic_table.html',
        {
            'text': {
                'title': 'Sources',
                'description': 'List of all sources below',
                'breadcrumb': {'title': 'Sources', 'url': request.path},
            },
            'datatable': {
                'api': '/api/sources/?format=datatables',
                'colsFields': colsfields,
                'colsNames': [
                    'Name',
                    'Comment',
                    'W. Avg. RA',
                    'W. Avg. Dec',
                    'Avg. Int. Flux (mJy)',
                    'Avg. Peak Flux (mJy/beam)',
                    'Max Peak Flux (mJy/beam)',
                    'Avg. Compactness',
                    'Total Datapoints',
                    'Selavy Datapoints',
                    'Forced Datapoints',
                    'Nearest Neighbour Dist. (arcmin)',
                    'Relations',
                    'V int flux',
                    '\u03B7 int flux',
                    'V peak flux',
                    '\u03B7 peak flux',
                    'Contains siblings',
                    'New Source',
                    'New High Sigma'
                ],
                'search': False,
            }
        }
    )


class SourceViewSet(ModelViewSet):
    authentication_classes = [SessionAuthentication, BasicAuthentication]
    permission_classes = [IsAuthenticated]
    serializer_class = SourceSerializer

    def get_queryset(self):
        qs = Source.objects.annotate(
            measurements=Count('measurement', distinct=True),
            selavy_measurements=Count(
                'measurement',
                filter=Q(measurement__forced=False),
                distinct=True
            ),
            forced_measurements=Count(
                'measurement',
                filter=Q(measurement__forced=True),
                distinct=True
            ),
            relations=Count('related', distinct=True),
            siblings_count=Count(
                'measurement',
                filter=Q(measurement__has_siblings=True),
                distinct=True
            ),
            contains_siblings=Case(
                When(siblings_count__gt=0, then=Value(True)),
                default=Value(False),
                output_field=BooleanField()
            )
        )

        radius_conversions = {
            "arcsec": 3600.,
            "arcmin": 60.,
            "deg": 1.
        }

        qry_dict = {}
        p_run = self.request.query_params.get('run')
        if p_run:
            qry_dict['run__name'] = p_run

        flux_qry_flds = [
            'avg_flux_int',
            'avg_flux_peak',
            'v_int',
            'v_peak',
            'eta_int',
            'eta_peak',
            'measurements',
            'selavy_measurements',
            'forced_measurements',
            'relations',
            'contains_siblings',
            'new_high_sigma',
            'avg_compactness',
            'n_neighbour_dist'
        ]

        neighbour_unit = self.request.query_params.get('NeighbourUnit')

        for fld in flux_qry_flds:
            for limit in ['max', 'min']:
                val = self.request.query_params.get(limit + '_' + fld)
                if val:
                    ky = fld + '__lte' if limit == 'max' else fld + '__gte'
                    if fld == 'n_neighbour_dist':
                        val = float(val) / radius_conversions[neighbour_unit]
                    qry_dict[ky] = val

        measurements = self.request.query_params.get('meas')
        if measurements:
            qry_dict['measurements'] = measurements

        if 'newsrc' in self.request.query_params:
            qry_dict['new'] = True

        if 'no_siblings' in self.request.query_params:
            qry_dict['contains_siblings'] = False

        if qry_dict:
            qs = qs.filter(**qry_dict)

        radius = self.request.query_params.get('radius')
        radiusUnit = self.request.query_params.get('radiusunit')
        objectname = self.request.query_params.get('objectname')
        objectservice = self.request.query_params.get('objectservice')
        coordsys = self.request.query_params.get('coordsys')
        if objectname is not None:
            if objectservice == 'simbad':
                wavg_ra, wavg_dec = simbad_search(objectname)
            elif objectservice == 'ned':
                wavg_ra, wavg_dec = ned_search(objectname)
        else:
            wavg_ra = self.request.query_params.get('ra')
            wavg_dec = self.request.query_params.get('dec')
            # galactic coordinates won't be entered if the user
            # has entered an object query
            if coordsys == 'galactic':
                wavg_ra, wavg_dec = gal2equ(wavg_ra, wavg_dec)

        if wavg_ra and wavg_dec and radius:
            radius = float(radius) / radius_conversions[radiusUnit]
            qs = qs.cone_search(wavg_ra, wavg_dec, radius)

        return qs


# Sources Query
@login_required
def SourceQuery(request):
    fields = [
        'name',
        'comment',
        'wavg_ra',
        'wavg_dec',
        'avg_flux_int',
        'avg_flux_peak',
        'max_flux_peak',
        'avg_compactness',
        'measurements',
        'selavy_measurements',
        'forced_measurements',
        'n_neighbour_dist',
        'relations',
        'v_int',
        'eta_int',
        'v_peak',
        'eta_peak',
        'contains_siblings',
        'new',
        'new_high_sigma'
    ]

    colsfields = generate_colsfields(fields, '/sources/')

    # get all pipeline run names
    p_runs = list(Run.objects.values('name').all())

    return render(
        request,
        'sources_query.html',
        {
            'breadcrumb': {'title': 'Sources', 'url': request.path},
            # 'text': {
            #     'title': 'Sources',
            #     'description': 'List of all sources below',
            # },
            'runs': p_runs,
            'datatable': {
                'api': '/api/sources/?format=datatables',
                'colsFields': colsfields,
                'colsNames': [
                    'Name',
                    'Comment',
                    'W. Avg. RA',
                    'W. Avg. Dec',
                    'Avg. Int. Flux (mJy)',
                    'Avg. Peak Flux (mJy/beam)',
                    'Max Peak Flux (mJy/beam)',
                    'Avg. Compactness',
                    'Total Datapoints',
                    'Selavy Datapoints',
                    'Forced Datapoints',
                    'Nearest Neighbour Dist. (arcmin)',
                    'Relations',
                    'V int flux',
                    '\u03B7 int flux',
                    'V peak flux',
                    '\u03B7 peak flux',
                    'Contains siblings',
                    'New Source',
                    'New High Sigma'
                ],
                'search': False,
            }
        }
    )


# Source detail
@login_required
def SourceDetail(request, id, action=None):
    # source data
    source = Source.objects.all()
    if action:
        if action == 'next':
            src = source.filter(id__gt=id)
            if src.exists():
                source = src.annotate(
                    run_name=F('run__name'),
                    relations_ids=ArrayAgg('related__id'),
                    relations_names=ArrayAgg('related__name')
                ).values().first()
            else:
                source = source.filter(id=id).annotate(
                    run_name=F('run__name'),
                    relations_ids=ArrayAgg('related__id'),
                    relations_names=ArrayAgg('related__name')
                ).values().get()
        elif action == 'prev':
            src = source.filter(id__lt=id)
            if src.exists():
                source = src.annotate(
                    run_name=F('run__name'),
                    relations_ids=ArrayAgg('related__id'),
                    relations_names=ArrayAgg('related__name')
                ).values().last()
            else:
                source = source.filter(id=id).annotate(
                    run_name=F('run__name'),
                    relations_ids=ArrayAgg('related__id'),
                    relations_names=ArrayAgg('related__name')
                ).values().get()
    else:
        source = source.filter(id=id).annotate(
            run_name=F('run__name'),
            relations_ids=ArrayAgg('related__id'),
            relations_names=ArrayAgg('related__name')
        ).values().get()
    source['aladin_ra'] = source['wavg_ra']
    source['aladin_dec'] = source['wavg_dec']
    source['aladin_zoom'] = 0.36
    if not source['relations_ids'] == [None]:
        # this enables easy presenting in the template
        source['relations_info'] = list(zip(
            source['relations_ids'],
            source['relations_names']
        ))
    source['wavg_ra'] = deg2hms(source['wavg_ra'], hms_format=True)
    source['wavg_dec'] = deg2dms(source['wavg_dec'], dms_format=True)
    source['datatable'] = {'colsNames': [
        'ID',
        'Name',
        'Date (UTC)',
        'Image',
        'RA (deg)',
        'RA Error (arcsec)',
        'Dec (deg)',
        'Dec Error (arcsec)',
        'Int. Flux (mJy)',
        'Int. Flux Error (mJy)',
        'Peak Flux (mJy/beam)',
        'Peak Flux Error (mJy/beam)',
        'Has siblings',
        'Forced Extraction',
        'Image ID'
    ]}

    # source data
    cols = [
        'id',
        'name',
        'ra',
        'ra_err',
        'dec',
        'dec_err',
        'flux_int',
        'flux_int_err',
        'flux_peak',
        'flux_peak_err',
        'has_siblings',
        'forced',
        'datetime',
        'image_name',
        'image_id'
    ]
    measurements = list(
        Measurement.objects.filter(source__id=id).annotate(
            datetime=F('image__datetime'),
            image_name=F('image__name'),
        ).order_by('datetime').values(*tuple(cols))
    )
    for one_m in measurements:
        one_m['datetime'] = one_m['datetime'].isoformat()

    # add source count
    source['measurements'] = len(measurements)
    # add the data for the datatable api
    measurements = {
        'table': 'source_detail',
        'dataQuery': measurements,
        'colsFields': [
            'id',
            'name',
            'datetime',
            'image_name',
            'ra',
            'ra_err',
            'dec',
            'dec_err',
            'flux_int',
            'flux_int_err',
            'flux_peak',
            'flux_peak_err',
            'has_siblings',
            'forced',
            'image_id'
        ],
        'search': True,
        'order': [2, 'asc']
    }

    context = {'source': source, 'measurements': measurements}
    return render(request, 'source_detail.html', context)


class ImageCutout(APIView):
    authentication_classes = [SessionAuthentication, BasicAuthentication]
    permission_classes = [IsAuthenticated]

    def get(self, request, measurement_name, size="normal"):
        measurement = Measurement.objects.get(name=measurement_name)
        image_hdu: fits.PrimaryHDU = fits.open(measurement.image.path)[0]
        coord = SkyCoord(ra=measurement.ra, dec=measurement.dec, unit="deg")
        sizes = {
            "xlarge": "40arcmin",
            "large": "20arcmin",
            "normal": "2arcmin",
        }

        filenames = {
            "xlarge": f"{measurement.name}_cutout_xlarge.fits",
            "large": f"{measurement.name}_cutout_large.fits",
            "normal": f"{measurement.name}_cutout.fits",
        }

        cutout = Cutout2D(
            image_hdu.data, coord, Angle(sizes[size]), wcs=WCS(image_hdu.header),
            mode='partial'
        )

        # add beam properties to the cutout header and fix cdelts as JS9 does not deal
        # with PCi_j properly
        cdelt1, cdelt2 = proj_plane_pixel_scales(cutout.wcs)
        cutout_header = cutout.wcs.to_header()
        cutout_header.remove("PC1_1", ignore_missing=True)
        cutout_header.remove("PC2_2", ignore_missing=True)
        cutout_header.update(
            CDELT1=-cdelt1,
            CDELT2=cdelt2,
            BMAJ=image_hdu.header["BMAJ"],
            BMIN=image_hdu.header["BMIN"],
            BPA=image_hdu.header["BPA"]
        )

        cutout_hdu = fits.PrimaryHDU(data=cutout.data, header=cutout_header)
        cutout_file = io.BytesIO()
        cutout_hdu.writeto(cutout_file)
        cutout_file.seek(0)
        response = FileResponse(
            cutout_file,
            as_attachment=True,
            filename=filenames[size]
        )
        return response


class MeasurementQuery(APIView):
    authentication_classes = [SessionAuthentication, BasicAuthentication]
    permission_classes = [IsAuthenticated]

    def get(
        self,
        request,
        ra_deg: float,
        dec_deg: float,
        image_id: int,
        radius_deg: float,
    ) -> FileResponse:
        """Return a DS9/JS9 region file for all Measurement objects for a given cone search
        on an Image. Optionally highlight sources based on a Measurement or Source ID.

        Args:
            request: Django HTTPRequest. Supports two URL GET parameters:
                selection_model: either "measurement" or "source" (defaults to "measurement"); and
                selection_id: the id for the given `selection_model`.
                Measurement objects that match the given selection criterion will be
                highlighted. e.g. ?selection_model=measurement&selection_id=100 will highlight
                the Measurement object with id=100. ?selection_model=source&selection_id=5
                will highlight all Measurement objects associated with the Source object with
                id=5.
            ra_deg: Cone search RA in decimal degrees.
            dec_deg: Cone search Dec in decimal degrees.
            image_id: Primary key (id) of the Image object to search.
            radius_deg: Cone search radius in decimal degrees.

        Returns:
            FileResponse: Django FileReponse containing a DS9/JS9 region file.
        """
        columns = ["id", "name", "ra", "dec", "bmaj", "bmin", "pa", "forced", "source", "source__name"]
        selection_model = request.GET.get("selection_model", "measurement")
        selection_id = request.GET.get("selection_id", None)

        # validate selection query params
        if selection_id is not None:
            if selection_model not in ("measurement", "source"):
                raise Http404("GET param selection_model must be either 'measurement' or 'source'.")
            if selection_model == "measurement":
                selection_attr = "id"
                selection_name = "name"
            else:
                selection_attr = selection_model
                selection_name = "source__name"
            try:
                selection_id = int(selection_id)
            except ValueError:
                raise Http404("GET param selection_id must be an integer.")

        measurements = (
            Measurement.objects.filter(image=image_id)
            .cone_search(ra_deg, dec_deg, radius_deg)
            .values(*columns, __name=F(selection_name))
        )
        measurement_region_file = io.StringIO()
        for meas in measurements:
            if selection_id is not None:
                color = "#FF0000" if meas[selection_attr] == selection_id else "#0000FF"
            shape = (
                f"ellipse({meas['ra']}d, {meas['dec']}d, {meas['bmaj']}\", {meas['bmin']}\", "
                f"{meas['pa']+90+180}d)"
            )
            properties: Dict[str, Any] = {
                "color": color,
                "data": {
                    "text": f"{selection_model} ID: {meas[selection_attr]}",
                    "link": reverse(f"pipeline:{selection_model}_detail", args=[selection_id]),
                }
            }
            if meas["forced"]:
                properties.update(strokeDashArray=[3, 2])
            region = f"{shape} {json.dumps(properties)}\n"
            measurement_region_file.write(region)
        measurement_region_file.seek(0)
        f = io.BytesIO(bytes(measurement_region_file.read(), encoding="utf8"))
        response = FileResponse(
            f,
            as_attachment=False,
            filename=f"image-{image_id}_{ra_deg:.5f}_{dec_deg:+.5f}_radius-{radius_deg:.3f}.reg",
        )
        return response<|MERGE_RESOLUTION|>--- conflicted
+++ resolved
@@ -286,31 +286,6 @@
 # Run detail
 @login_required
 def RunDetail(request, id):
-<<<<<<< HEAD
-    if request.method == 'GET':
-        p_run = Run.objects.filter(id=id).values().get()
-        p_run['nr_imgs'] = Image.objects.filter(run__id=p_run['id']).count()
-        p_run['nr_srcs'] = Source.objects.filter(run__id=p_run['id']).count()
-        p_run['nr_meas'] = Measurement.objects.filter(image__run__id=p_run['id']).count()
-        p_run['nr_frcd'] = Measurement.objects.filter(
-            image__run=p_run['id'], forced=True).count()
-        p_run['new_srcs'] = Source.objects.filter(
-            run__id=p_run['id'],
-            new=True,
-        ).count()
-        return render(request, 'run_detail.html', {'p_run': p_run})
-
-    if request.method == 'POST':
-        comment_tx = request.POST['comment-text']
-        print(comment_tx)
-        pass
-
-
-# Update Run Comment
-@login_required
-def UpdateRunComment(request, id):
-    pass
-=======
     if request.method == 'POST':
         p_run = Run.objects.get(id=id)
         txt = request.POST.get('comment-text')
@@ -335,7 +310,6 @@
     ).count()
 
     return render(request, 'run_detail.html', {'p_run': p_run})
->>>>>>> 3c77a8dc
 
 
 # Images table
